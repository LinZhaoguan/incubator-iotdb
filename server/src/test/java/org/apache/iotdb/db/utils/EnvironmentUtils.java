--- conflicted
+++ resolved
@@ -145,13 +145,8 @@
   /**
    * disable memory control</br> this function should be called before all code in the setup
    */
-<<<<<<< HEAD
-  public static void envSetUp() throws StartupException, IOException {
+  public static void envSetUp() throws StartupException {
     config.setEnableParameterAdapter(false);
-=======
-  public static void envSetUp() throws StartupException {
-    IoTDBDescriptor.getInstance().getConfig().setEnableParameterAdapter(false);
->>>>>>> df5dd1b8
     MManager.getInstance().init();
     IoTDBConfigDynamicAdapter.getInstance().setInitialized(true);
 
@@ -192,6 +187,8 @@
     createDir(config.getSystemDir());
     // create wal
     createDir(config.getWalFolder());
+    // create index
+    createDir(config.getIndexFileDir());
     // create query
     createDir(config.getQueryDir());
     createDir(TestConstant.OUTPUT_DATA_DIR);
