/*
 * Licensed to the Apache Software Foundation (ASF) under one
 * or more contributor license agreements.  See the NOTICE file
 * distributed with this work for additional information
 * regarding copyright ownership.  The ASF licenses this file
 * to you under the Apache License, Version 2.0 (the
 * "License"); you may not use this file except in compliance
 * with the License.  You may obtain a copy of the License at
 *
 *     http://www.apache.org/licenses/LICENSE-2.0
 *
 * Unless required by applicable law or agreed to in writing,
 * software distributed under the License is distributed on an
 * "AS IS" BASIS, WITHOUT WARRANTIES OR CONDITIONS OF ANY
 * KIND, either express or implied.  See the License for the
 * specific language governing permissions and limitations
 * under the License.
 */
package org.apache.iotdb.db.query.fill;

import org.apache.iotdb.db.engine.querycontext.QueryDataSource;
import org.apache.iotdb.db.engine.storagegroup.TsFileResource;
import org.apache.iotdb.db.exception.StorageEngineException;
import org.apache.iotdb.db.exception.query.QueryProcessException;
import org.apache.iotdb.db.query.context.QueryContext;
import org.apache.iotdb.db.query.control.QueryResourceManager;
import org.apache.iotdb.db.utils.FileLoaderUtils;
import org.apache.iotdb.tsfile.file.metadata.ChunkMetadata;
import org.apache.iotdb.tsfile.file.metadata.TimeseriesMetadata;
import org.apache.iotdb.tsfile.file.metadata.enums.TSDataType;
import org.apache.iotdb.tsfile.file.metadata.statistics.Statistics;
import org.apache.iotdb.tsfile.read.TimeValuePair;
import org.apache.iotdb.tsfile.read.common.BatchData;
import org.apache.iotdb.tsfile.read.common.Path;
import org.apache.iotdb.tsfile.read.filter.TimeFilter;
import org.apache.iotdb.tsfile.read.filter.basic.Filter;
import org.apache.iotdb.tsfile.read.filter.factory.FilterFactory;
import org.apache.iotdb.tsfile.read.reader.IPageReader;
import org.apache.iotdb.tsfile.utils.TsPrimitiveType;

import java.io.IOException;
import java.util.*;

public class PreviousFill extends IFill {

  private Path seriesPath;
  private QueryContext context;
  private long beforeRange;
  // measurements of the same device as "seriesPath"
  private Set<String> deviceMeasurements;
  private Filter timeFilter;

  private QueryDataSource dataSource;

  private List<TimeseriesMetadata> unseqTimeseriesMetadataList;

  private boolean untilLast;

  public PreviousFill(TSDataType dataType, long queryTime, long beforeRange) {
    this(dataType, queryTime, beforeRange, false);
  }

  public PreviousFill(long beforeRange) {
    this(beforeRange, false);
  }


  public PreviousFill(long beforeRange, boolean untilLast) {
    this.beforeRange = beforeRange;
    this.untilLast = untilLast;
  }


  public PreviousFill(TSDataType dataType, long queryTime, long beforeRange, boolean untilLast) {
    super(dataType, queryTime);
    this.beforeRange = beforeRange;
    this.unseqTimeseriesMetadataList = new ArrayList<>();
    this.untilLast = untilLast;
  }



  @Override
  public IFill copy() {
    return new PreviousFill(dataType,  queryTime, beforeRange, untilLast);
  }

  @Override
  protected Filter constructFilter() {
    Filter lowerBound = beforeRange == -1 ? TimeFilter.gtEq(Long.MIN_VALUE)
        : TimeFilter.gtEq(queryTime - beforeRange);
    // time in [queryTime - beforeRange, queryTime]
    return FilterFactory.and(lowerBound, TimeFilter.ltEq(queryTime));
  }

  public long getBeforeRange() {
    return beforeRange;
  }

  @Override
  public void configureFill(Path path, TSDataType dataType, long queryTime,
      Set<String> deviceMeasurements, QueryContext context)
      throws StorageEngineException, QueryProcessException {
    this.seriesPath = path;
    this.dataType = dataType;
    this.context = context;
    this.queryTime = queryTime;
    this.deviceMeasurements = deviceMeasurements;
    this.timeFilter = constructFilter();
    this.dataSource = QueryResourceManager.getInstance().getQueryDataSource(path, context, timeFilter);
    // update filter by TTL
    timeFilter = dataSource.updateFilterUsingTTL(timeFilter);
    this.unseqTimeseriesMetadataList = new ArrayList<>();
  }

  @Override
  public TimeValuePair getFillResult() throws IOException {
    TimeValuePair lastPointResult = retrieveValidLastPointFromSeqFiles();
    UnpackOverlappedUnseqFiles(lastPointResult.getTimestamp());

    long lastVersion = 0;
    PriorityQueue<ChunkMetadata> sortedChunkMetatdataList = sortUnseqChunkMetadatasByEndtime();
    while (!sortedChunkMetatdataList.isEmpty()
        && lastPointResult.getTimestamp() <= sortedChunkMetatdataList.peek().getEndTime()) {
      ChunkMetadata chunkMetadata = sortedChunkMetatdataList.poll();
      TimeValuePair lastChunkPoint = getChunkLastPoint(chunkMetadata);
      if (shouldUpdate(lastPointResult.getTimestamp(), lastVersion,
          lastChunkPoint.getTimestamp(), chunkMetadata.getVersion())) {
        lastPointResult = lastChunkPoint;
        lastVersion = chunkMetadata.getVersion();
      }
    }
    return lastPointResult;
  }

  /** Pick up and cache the last sequence TimeseriesMetadata that satisfies timeFilter */
  private TimeValuePair retrieveValidLastPointFromSeqFiles() throws IOException {
    List<TsFileResource> seqFileResource = dataSource.getSeqResources();
    TimeValuePair lastPoint = new TimeValuePair(Long.MIN_VALUE, null);
    for (int index = seqFileResource.size() - 1; index >= 0; index--) {
      TsFileResource resource = seqFileResource.get(index);
      TimeseriesMetadata timeseriesMetadata =
          FileLoaderUtils.loadTimeSeriesMetadata(
              resource, seriesPath, context, timeFilter, deviceMeasurements);
      if (timeseriesMetadata != null) {
        if (endtimeContainedByTimeFilter(timeseriesMetadata.getStatistics())) {
          return constructLastPair(
              timeseriesMetadata.getStatistics().getEndTime(),
              timeseriesMetadata.getStatistics().getLastValue(),
              dataType);
        } else {
          List<ChunkMetadata> seqChunkMetadataList = timeseriesMetadata.loadChunkMetadataList();

          for (int i = seqChunkMetadataList.size() - 1; i >= 0; i--) {
            lastPoint = getChunkLastPoint(seqChunkMetadataList.get(i));
            // last point of this sequence chunk is valid, quit the loop
            if (lastPoint.getValue() != null) {
              return lastPoint;
            }
          }
        }
      }
    }

    return lastPoint;
  }

  /**
   * find the last TimeseriesMetadata in unseq files and unpack all overlapped unseq files
   */
  private void UnpackOverlappedUnseqFiles(long lBoundTime) throws IOException {
    PriorityQueue<TsFileResource> unseqFileResource =
        sortUnSeqFileResourcesInDecendingOrder(dataSource.getUnseqResources());

<<<<<<< HEAD
    while (!unseqFileResource.isEmpty()) {
      // The very end time of unseq files is smaller than lBoundTime,
      // then skip all the rest unseq files
      if (unseqFileResource.peek().getEndTimeMap().get(seriesPath.getDevice()) < lBoundTime) {
        return;
      }
      TimeseriesMetadata timeseriesMetadata =
          FileLoaderUtils.loadTimeSeriesMetadata(
              unseqFileResource.poll(), seriesPath, context, timeFilter, deviceMeasurements);
      if (timeseriesMetadata != null && timeseriesMetadata.getStatistics().canUseStatistics()
          && lBoundTime <= timeseriesMetadata.getStatistics().getEndTime()) {
        // The last timeseriesMetadata will be used as a pivot to filter the rest unseq files.
        // Update lBoundTime with the last timeseriesMetadata's start time
        lBoundTime = Math.max(lBoundTime, timeseriesMetadata.getStatistics().getStartTime());
        unseqTimeseriesMetadataList.add(timeseriesMetadata);
        break;
      }
    }

    // unpack all overlapped unseq files and fill unseqTimeseriesMetadata list
=======
>>>>>>> cb00cde2
    while (!unseqFileResource.isEmpty()
        && (lBoundTime <= unseqFileResource.peek().getEndTimeMap().get(seriesPath.getDevice()))) {
      TimeseriesMetadata timeseriesMetadata =
          FileLoaderUtils.loadTimeSeriesMetadata(
<<<<<<< HEAD
              unseqFileResource.poll(), seriesPath, context, timeFilter, deviceMeasurements);
      if (timeseriesMetadata != null) {
        unseqTimeseriesMetadataList.add(timeseriesMetadata);
      }
      // update lBoundTime if current unseq timeseriesMetadata's last point is a valid result
      if (timeseriesMetadata != null && timeseriesMetadata.getStatistics().canUseStatistics()
          && endtimeContainedByTimeFilter(timeseriesMetadata.getStatistics())) {
        lBoundTime = Math.max(lBoundTime, timeseriesMetadata.getStatistics().getEndTime());
=======
              unseqFileResource.poll(), seriesPath, context, timeFilter, allSensors);

      if (timeseriesMetadata == null || (timeseriesMetadata.getStatistics().canUseStatistics()
          && timeseriesMetadata.getStatistics().getEndTime() < lBoundTime)) {
        continue;
      }
      unseqTimeseriesMetadataList.add(timeseriesMetadata);
      if (timeseriesMetadata.getStatistics().canUseStatistics()) {
        if (endtimeContainedByTimeFilter(timeseriesMetadata.getStatistics())) {
          lBoundTime = Math.max(lBoundTime, timeseriesMetadata.getStatistics().getEndTime());
        } else {
          lBoundTime = Math.max(lBoundTime, timeseriesMetadata.getStatistics().getStartTime());
        }
>>>>>>> cb00cde2
      }
    }
  }

  private TimeValuePair getChunkLastPoint(ChunkMetadata chunkMetaData) throws IOException {
    TimeValuePair lastPoint = new TimeValuePair(Long.MIN_VALUE, null);
    if (chunkMetaData == null) {
      return lastPoint;
    }
    Statistics chunkStatistics = chunkMetaData.getStatistics();

    if (chunkStatistics.canUseStatistics() && endtimeContainedByTimeFilter(chunkStatistics)) {
      return constructLastPair(
          chunkStatistics.getEndTime(), chunkStatistics.getLastValue(), dataType);
    }
    List<IPageReader> pageReaders = FileLoaderUtils.loadPageReaderList(chunkMetaData, timeFilter);
    for (int i = pageReaders.size() - 1; i >= 0; i--) {
      IPageReader pageReader = pageReaders.get(i);
      Statistics pageStatistics = pageReader.getStatistics();
      if (pageStatistics.canUseStatistics() && endtimeContainedByTimeFilter(pageStatistics)) {
        lastPoint = constructLastPair(
            pageStatistics.getEndTime(), pageStatistics.getLastValue(), dataType);
      } else {
        BatchData batchData = pageReader.getAllSatisfiedPageData();
        lastPoint = batchData.getLastPairBeforeOrEqualTimestamp(queryTime);
      }
      if (lastPoint.getValue() != null) {
        return lastPoint;
      }
    }
    return lastPoint;
  }

  private boolean shouldUpdate(long time, long version, long newTime, long newVersion) {
    return time < newTime || (time == newTime && version < newVersion);
  }

  private PriorityQueue<TsFileResource> sortUnSeqFileResourcesInDecendingOrder(
      List<TsFileResource> tsFileResources) {
    PriorityQueue<TsFileResource> unseqTsFilesSet =
        new PriorityQueue<>(
            (o1, o2) -> {
              Map<String, Long> startTimeMap = o1.getEndTimeMap();
              Long minTimeOfO1 = startTimeMap.get(seriesPath.getDevice());
              Map<String, Long> startTimeMap2 = o2.getEndTimeMap();
              Long minTimeOfO2 = startTimeMap2.get(seriesPath.getDevice());

              return Long.compare(minTimeOfO2, minTimeOfO1);
            });
    unseqTsFilesSet.addAll(tsFileResources);
    return unseqTsFilesSet;
  }

  private PriorityQueue<ChunkMetadata> sortUnseqChunkMetadatasByEndtime() throws IOException {
    PriorityQueue<ChunkMetadata> chunkMetadataList =
        new PriorityQueue<>(
            (o1, o2) -> {
              long endTime1 = o1.getEndTime();
              long endTime2 = o2.getEndTime();
              if (endTime1 < endTime2) {
                return 1;
              } else if (endTime1 > endTime2) {
                return -1;
              }
              return Long.compare(o2.getVersion(), o1.getVersion());
            });
    for (TimeseriesMetadata timeseriesMetadata : unseqTimeseriesMetadataList) {
      if (timeseriesMetadata != null) {
        chunkMetadataList.addAll(timeseriesMetadata.loadChunkMetadataList());
      }
    }
    return chunkMetadataList;
  }

  private boolean endtimeContainedByTimeFilter(Statistics statistics) {
    return timeFilter.containStartEndTime(statistics.getEndTime(), statistics.getEndTime());
  }

  private TimeValuePair constructLastPair(long timestamp, Object value, TSDataType dataType) {
    return new TimeValuePair(timestamp, TsPrimitiveType.getByType(dataType, value));
  }

  public boolean isUntilLast() {
    return untilLast;
  }

  public void setUntilLast(boolean untilLast) {
    this.untilLast = untilLast;
  }
}<|MERGE_RESOLUTION|>--- conflicted
+++ resolved
@@ -172,44 +172,11 @@
     PriorityQueue<TsFileResource> unseqFileResource =
         sortUnSeqFileResourcesInDecendingOrder(dataSource.getUnseqResources());
 
-<<<<<<< HEAD
-    while (!unseqFileResource.isEmpty()) {
-      // The very end time of unseq files is smaller than lBoundTime,
-      // then skip all the rest unseq files
-      if (unseqFileResource.peek().getEndTimeMap().get(seriesPath.getDevice()) < lBoundTime) {
-        return;
-      }
-      TimeseriesMetadata timeseriesMetadata =
-          FileLoaderUtils.loadTimeSeriesMetadata(
-              unseqFileResource.poll(), seriesPath, context, timeFilter, deviceMeasurements);
-      if (timeseriesMetadata != null && timeseriesMetadata.getStatistics().canUseStatistics()
-          && lBoundTime <= timeseriesMetadata.getStatistics().getEndTime()) {
-        // The last timeseriesMetadata will be used as a pivot to filter the rest unseq files.
-        // Update lBoundTime with the last timeseriesMetadata's start time
-        lBoundTime = Math.max(lBoundTime, timeseriesMetadata.getStatistics().getStartTime());
-        unseqTimeseriesMetadataList.add(timeseriesMetadata);
-        break;
-      }
-    }
-
-    // unpack all overlapped unseq files and fill unseqTimeseriesMetadata list
-=======
->>>>>>> cb00cde2
     while (!unseqFileResource.isEmpty()
         && (lBoundTime <= unseqFileResource.peek().getEndTimeMap().get(seriesPath.getDevice()))) {
       TimeseriesMetadata timeseriesMetadata =
           FileLoaderUtils.loadTimeSeriesMetadata(
-<<<<<<< HEAD
               unseqFileResource.poll(), seriesPath, context, timeFilter, deviceMeasurements);
-      if (timeseriesMetadata != null) {
-        unseqTimeseriesMetadataList.add(timeseriesMetadata);
-      }
-      // update lBoundTime if current unseq timeseriesMetadata's last point is a valid result
-      if (timeseriesMetadata != null && timeseriesMetadata.getStatistics().canUseStatistics()
-          && endtimeContainedByTimeFilter(timeseriesMetadata.getStatistics())) {
-        lBoundTime = Math.max(lBoundTime, timeseriesMetadata.getStatistics().getEndTime());
-=======
-              unseqFileResource.poll(), seriesPath, context, timeFilter, allSensors);
 
       if (timeseriesMetadata == null || (timeseriesMetadata.getStatistics().canUseStatistics()
           && timeseriesMetadata.getStatistics().getEndTime() < lBoundTime)) {
@@ -222,7 +189,6 @@
         } else {
           lBoundTime = Math.max(lBoundTime, timeseriesMetadata.getStatistics().getStartTime());
         }
->>>>>>> cb00cde2
       }
     }
   }
