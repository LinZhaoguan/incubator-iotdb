--- conflicted
+++ resolved
@@ -69,7 +69,6 @@
 import org.apache.iotdb.db.exception.TsFileProcessorException;
 import org.apache.iotdb.db.exception.WriteProcessException;
 import org.apache.iotdb.db.exception.metadata.MetadataException;
-import org.apache.iotdb.db.exception.metadata.PathNotExistException;
 import org.apache.iotdb.db.exception.query.OutOfTTLException;
 import org.apache.iotdb.db.exception.query.QueryProcessException;
 import org.apache.iotdb.db.metadata.MManager;
@@ -815,12 +814,7 @@
         }
       }
     } catch (MetadataException | QueryProcessException e) {
-      if (!(e instanceof PathNotExistException)) {
-        // ignore PathNotExistException which means the schema is stored on a different node, so
-        // there is no Last cache locally
-        // TODO-Cluster: enable Last cache for such series
-        throw new WriteProcessException(e);
-      }
+      throw new WriteProcessException(e);
     } finally {
       if (node != null) {
         ((InternalMNode) node).readUnlock();
@@ -1659,29 +1653,8 @@
     for (int i = 0; i < seqFiles.size(); i++) {
       TsFileResource seqFile = seqFiles.get(i);
       // get both seqFile lock and merge lock
-<<<<<<< HEAD
-      boolean fileLockGot;
-      boolean mergeLockGot;
-      while (true) {
-        fileLockGot = seqFile.tryWriteLock();
-        mergeLockGot = mergeLock.writeLock().tryLock();
-
-        if (fileLockGot && mergeLockGot) {
-          break;
-        } else {
-          // did not get all of them, release the gotten one and retry
-          if (fileLockGot) {
-            seqFile.writeUnlock();
-          }
-          if(mergeLockGot) {
-            mergeLock.writeLock().unlock();
-          }
-        }
-      }
-=======
       doubleWriteLock(seqFile);
 
->>>>>>> 780b426c
       try {
         updateMergeModification(seqFile);
         if (i == seqFiles.size() - 1) {
@@ -1691,12 +1664,7 @@
           mergeLog.delete();
         }
       } finally {
-<<<<<<< HEAD
-        mergeLock.writeLock().unlock();
-        seqFile.writeUnlock();
-=======
         doubleWriteUnlock(seqFile);
->>>>>>> 780b426c
       }
     }
     logger.info("{} a merge task ends", storageGroupName);
@@ -1841,18 +1809,10 @@
    * @param version
    */
   public void setPartitionFileVersionToMax(long partition, long version) {
-<<<<<<< HEAD
-    partitionMaxFileVersions.compute(partition, (prt, oldVer) -> computeMaxVersion(partition,
-        oldVer, version));
-  }
-
-  private long computeMaxVersion(long partition, Long oldVersion, Long newVersion) {
-=======
     partitionMaxFileVersions.compute(partition, (prt, oldVer) -> computeMaxVersion(oldVer, version));
   }
 
   private long computeMaxVersion(Long oldVersion, Long newVersion) {
->>>>>>> 780b426c
     if (oldVersion == null) {
       return newVersion;
     }
@@ -1968,29 +1928,6 @@
     }
   }
 
-<<<<<<< HEAD
-  private void removeFullyOverlapFiles(TsFileResource resource, Iterator<TsFileResource> iterator
-      , boolean isSeq) {
-    while (iterator.hasNext()) {
-      TsFileResource seqFile = iterator.next();
-      if (resource.getHistoricalVersions().containsAll(seqFile.getHistoricalVersions())
-          && !resource.getHistoricalVersions().equals(seqFile.getHistoricalVersions())
-          && seqFile.tryWriteLock()) {
-        try {
-          if (!seqFile.isClosed()) {
-            // also remove the TsFileProcessor if the overlapped file is not closed
-            long timePartition = seqFile.getTimePartition();
-            Map<Long, TsFileProcessor> fileProcessorMap = isSeq ? workSequenceTsFileProcessors :
-                workUnsequenceTsFileProcessors;
-            TsFileProcessor tsFileProcessor = fileProcessorMap.get(timePartition);
-            if (tsFileProcessor != null && tsFileProcessor.getTsFileResource() == seqFile) {
-              tsFileProcessor.syncClose();
-              fileProcessorMap.remove(timePartition);
-            }
-          }
-          iterator.remove();
-          seqFile.remove();
-=======
   private void removeFullyOverlapFiles(TsFileResource newTsFile, Iterator<TsFileResource> iterator
       , boolean isSeq) {
     while (iterator.hasNext()) {
@@ -2000,16 +1937,11 @@
           && existingTsFile.tryWriteLock()) {
         try {
           removeFullyOverlapFile(existingTsFile, iterator, isSeq);
->>>>>>> 780b426c
         } catch (Exception e) {
           logger.error("Something gets wrong while removing FullyOverlapFiles ", e);
           throw e;
         } finally {
-<<<<<<< HEAD
-          seqFile.writeUnlock();
-=======
           existingTsFile.writeUnlock();
->>>>>>> 780b426c
         }
       }
     }
@@ -2375,12 +2307,7 @@
     }
     Set<Long> partitionFileVersions = partitionDirectFileVersions
         .getOrDefault(partitionNum, Collections.emptySet());
-<<<<<<< HEAD
-    // TODO-Cluter: change to debug
-    logger.info("FileVersions/PartitionVersions: {}/{}", tsFileResource.getHistoricalVersions(),
-=======
     logger.debug("FileVersions/PartitionVersions: {}/{}", tsFileResource.getHistoricalVersions(),
->>>>>>> 780b426c
         partitionFileVersions);
     return partitionFileVersions.containsAll(tsFileResource.getHistoricalVersions());
   }
