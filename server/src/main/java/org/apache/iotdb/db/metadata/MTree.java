/*
 * Licensed to the Apache Software Foundation (ASF) under one
 * or more contributor license agreements.  See the NOTICE file
 * distributed with this work for additional information
 * regarding copyright ownership.  The ASF licenses this file
 * to you under the Apache License, Version 2.0 (the
 * "License"); you may not use this file except in compliance
 * with the License.  You may obtain a copy of the License at
 *
 *     http://www.apache.org/licenses/LICENSE-2.0
 *
 * Unless required by applicable law or agreed to in writing,
 * software distributed under the License is distributed on an
 * "AS IS" BASIS, WITHOUT WARRANTIES OR CONDITIONS OF ANY
 * KIND, either express or implied.  See the License for the
 * specific language governing permissions and limitations
 * under the License.
 */
package org.apache.iotdb.db.metadata;

import static java.util.stream.Collectors.toList;
import static org.apache.iotdb.db.conf.IoTDBConstant.PATH_SEPARATOR;
import static org.apache.iotdb.db.conf.IoTDBConstant.PATH_WILDCARD;
import static org.apache.iotdb.db.query.executor.LastQueryExecutor.calculateLastPairForOneSeriesLocally;

import com.alibaba.fastjson.JSON;
import com.alibaba.fastjson.JSONObject;
import com.alibaba.fastjson.serializer.SerializerFeature;
import java.io.BufferedReader;
import java.io.BufferedWriter;
import java.io.File;
import java.io.FileReader;
import java.io.FileWriter;
import java.io.IOException;
import java.io.Serializable;
import java.util.ArrayDeque;
import java.util.ArrayList;
import java.util.Arrays;
import java.util.Collections;
import java.util.Comparator;
import java.util.Deque;
import java.util.HashMap;
import java.util.HashSet;
import java.util.LinkedHashMap;
import java.util.LinkedList;
import java.util.List;
import java.util.Map;
import java.util.Map.Entry;
import java.util.Queue;
import java.util.Set;
import java.util.TreeSet;
import java.util.regex.Pattern;
import java.util.stream.Stream;
import org.apache.iotdb.db.conf.IoTDBConstant;
import org.apache.iotdb.db.conf.IoTDBDescriptor;
import org.apache.iotdb.db.engine.fileSystem.SystemFileFactory;
import org.apache.iotdb.db.exception.metadata.AliasAlreadyExistException;
import org.apache.iotdb.db.exception.metadata.IllegalPathException;
import org.apache.iotdb.db.exception.metadata.MetadataException;
import org.apache.iotdb.db.exception.metadata.PathAlreadyExistException;
import org.apache.iotdb.db.exception.metadata.PathNotExistException;
import org.apache.iotdb.db.exception.metadata.StorageGroupAlreadySetException;
import org.apache.iotdb.db.exception.metadata.StorageGroupNotSetException;
import org.apache.iotdb.db.metadata.MManager.StorageGroupFilter;
import org.apache.iotdb.db.metadata.mnode.MNode;
import org.apache.iotdb.db.metadata.mnode.MeasurementMNode;
import org.apache.iotdb.db.metadata.mnode.StorageGroupMNode;
import org.apache.iotdb.db.qp.physical.sys.ShowTimeSeriesPlan;
import org.apache.iotdb.db.query.context.QueryContext;
import org.apache.iotdb.tsfile.common.constant.TsFileConstant;
import org.apache.iotdb.tsfile.file.metadata.enums.CompressionType;
import org.apache.iotdb.tsfile.file.metadata.enums.TSDataType;
import org.apache.iotdb.tsfile.file.metadata.enums.TSEncoding;
import org.apache.iotdb.tsfile.read.TimeValuePair;
import org.apache.iotdb.tsfile.read.common.Path;
import org.apache.iotdb.tsfile.utils.Pair;
import org.apache.iotdb.tsfile.write.schema.MeasurementSchema;
import org.slf4j.Logger;
import org.slf4j.LoggerFactory;

/**
 * The hierarchical struct of the Metadata Tree is implemented in this class.
 */
public class MTree implements Serializable {

  private static final long serialVersionUID = -4200394435237291964L;
  private static final Logger logger = LoggerFactory.getLogger(MTree.class);

  private MNode root;
  private static transient ThreadLocal<Integer> limit = new ThreadLocal<>();
  private static transient ThreadLocal<Integer> offset = new ThreadLocal<>();
  private static transient ThreadLocal<Integer> count = new ThreadLocal<>();
  private static transient ThreadLocal<Integer> curOffset = new ThreadLocal<>();

  MTree() {
    this.root = new MNode(null, IoTDBConstant.PATH_ROOT);
  }

  private MTree(MNode root) {
    this.root = root;
  }

  /**
   * Create a timeseries with a full path from root to leaf node Before creating a timeseries, the
   * storage group should be set first, throw exception otherwise
   *
   * @param path       timeseries path
   * @param dataType   data type
   * @param encoding   encoding
   * @param compressor compressor
   * @param props      props
   * @param alias      alias of measurement
   */
  MeasurementMNode createTimeseries(
      String path,
      TSDataType dataType,
      TSEncoding encoding,
      CompressionType compressor,
      Map<String, String> props,
      String alias)
      throws MetadataException {
    String[] nodeNames = MetaUtils.getNodeNames(path);
    if (nodeNames.length <= 2 || !nodeNames[0].equals(root.getName())) {
      throw new IllegalPathException(path);
    }
    MNode cur = root;
    boolean hasSetStorageGroup = false;
    // e.g, path = root.sg.d1.s1,  create internal nodes and set cur to d1 node
    for (int i = 1; i < nodeNames.length - 1; i++) {
      String nodeName = nodeNames[i];
      if (cur instanceof StorageGroupMNode) {
        hasSetStorageGroup = true;
      }
      if (!cur.hasChild(nodeName)) {
        if (!hasSetStorageGroup) {
          throw new StorageGroupNotSetException("Storage group should be created first");
        }
        cur.addChild(nodeName, new MNode(cur, nodeName));
      }
      cur = cur.getChild(nodeName);
    }
    String leafName = nodeNames[nodeNames.length - 1];
    if (cur.hasChild(leafName)) {
      throw new PathAlreadyExistException(path);
    }
    if (alias != null && cur.hasChild(alias)) {
      throw new AliasAlreadyExistException(path, alias);
    }
    MeasurementMNode leaf = new MeasurementMNode(cur, leafName, alias, dataType, encoding,
        compressor, props);
    cur.addChild(leafName, leaf);
    // link alias to LeafMNode
    if (alias != null) {
      cur.addAlias(alias, leaf);
    }
    return leaf;
  }

  /**
   * Create a timeseries with a full path from root to leaf node Before creating a timeseries, the
   * storage group should be set first, throw exception otherwise
   *
   * @param nodeNames       timeseries path
   * @param dataType   data type
   * @param encoding   encoding
   * @param compressor compressor
   * @param props      props
   * @param alias      alias of measurement
   */
  MeasurementMNode createTimeseries(
      List<String> nodeNames,
      TSDataType dataType,
      TSEncoding encoding,
      CompressionType compressor,
      Map<String, String> props,
      String alias)
      throws MetadataException {
    if (nodeNames.size() <= 2 || !nodeNames.get(0).equals(root.getName())) {
      throw new IllegalPathException(MetaUtils.getPathByNodes(nodeNames));
    }
    MNode cur = root;
    boolean hasSetStorageGroup = false;
    // e.g, path = root.sg.d1.s1,  create internal nodes and set cur to d1 node
    for (int i = 1; i < nodeNames.size() - 1; i++) {
      String nodeName = nodeNames.get(i);
      if (cur instanceof StorageGroupMNode) {
        hasSetStorageGroup = true;
      }
      if (!cur.hasChild(nodeName)) {
        if (!hasSetStorageGroup) {
          throw new StorageGroupNotSetException("Storage group should be created first");
        }
        cur.addChild(nodeName, new MNode(cur, nodeName));
      }
      cur = cur.getChild(nodeName);
    }
    String leafName = nodeNames.get(nodeNames.size() - 1);
    if (cur.hasChild(leafName)) {
      throw new PathAlreadyExistException(MetaUtils.getPathByNodes(nodeNames));
    }
    if (alias != null && cur.hasChild(alias)) {
      throw new AliasAlreadyExistException(MetaUtils.getPathByNodes(nodeNames), alias);
    }
    MeasurementMNode leaf = new MeasurementMNode(cur, leafName, alias, dataType, encoding,
        compressor, props);
    cur.addChild(leafName, leaf);
    // link alias to LeafMNode
    if (alias != null) {
      cur.addAlias(alias, leaf);
    }
    return leaf;
  }

  /**
   * Add an interval path to MTree. This is only used for automatically creating schema
   *
   * <p>e.g., get root.sg.d1, get or create all internal nodes and return the node of d1
   */
  MNode getDeviceNodeWithAutoCreating(String deviceId, int sgLevel) throws MetadataException {
    String[] nodeNames = MetaUtils.getNodeNames(deviceId);
    if (nodeNames.length <= 1 || !nodeNames[0].equals(root.getName())) {
      throw new IllegalPathException(deviceId);
    }
    MNode cur = root;
    for (int i = 1; i < nodeNames.length; i++) {
      if (!cur.hasChild(nodeNames[i])) {
        if (i == sgLevel) {
          cur.addChild(nodeNames[i], new StorageGroupMNode(cur, nodeNames[i],
              IoTDBDescriptor.getInstance().getConfig().getDefaultTTL()));
        } else {
          cur.addChild(nodeNames[i], new MNode(cur, nodeNames[i]));
        }
      }
      cur = cur.getChild(nodeNames[i]);
    }
    return cur;
  }

  /**
   * Add an interval path to MTree. This is only used for automatically creating schema
   *
   * <p>e.g., get root.sg.d1, get or create all internal nodes and return the node of d1
   */
  MNode getDeviceNodeWithAutoCreating(List<String> nodeNames, int sgLevel) throws MetadataException {
    if (nodeNames.size() <= 1 || !nodeNames.get(0).equals(root.getName())) {
      throw new IllegalPathException(MetaUtils.getPathByNodes(nodeNames));
    }
    MNode cur = root;
    for (int i = 1; i < nodeNames.size(); i++) {
      if (!cur.hasChild(nodeNames.get(i))) {
        if (i == sgLevel) {
          cur.addChild(nodeNames.get(i), new StorageGroupMNode(cur, nodeNames.get(i),
              IoTDBDescriptor.getInstance().getConfig().getDefaultTTL()));
        } else {
          cur.addChild(nodeNames.get(i), new MNode(cur, nodeNames.get(i)));
        }
      }
      cur = cur.getChild(nodeNames.get(i));
    }
    return cur;
  }
  /**
   * Check whether the given path exists.
   *
   * @param path a full path or a prefix path
   */
  boolean isPathExist(String path) {
    String[] nodeNames = MetaUtils.getNodeNames(path);
    MNode cur = root;
    if (!nodeNames[0].equals(root.getName())) {
      return false;
    }
    for (int i = 1; i < nodeNames.length; i++) {
      String childName = nodeNames[i];
      if (cur.hasChild(childName)) {
        cur = cur.getChild(childName);
      } else {
        return false;
      }
    }
    return true;
  }

  /**
   * Check whether the given path exists.
   *
   * @param nodeNames nodes of a full path or a prefix path
   */
  boolean isPathExist(List<String> nodeNames) {
    MNode cur = root;
    if (!nodeNames.get(0).equals(root.getName())) {
      return false;
    }
    for (int i = 1; i < nodeNames.size(); i++) {
      String childName = nodeNames.get(i);
      if (cur.hasChild(childName)) {
        cur = cur.getChild(childName);
      } else {
        return false;
      }
    }
    return true;
  }

  /**
   * Set storage group. Make sure check seriesPath before setting storage group
   *
   * @param path path
   */
  void setStorageGroup(String path) throws MetadataException {
    String[] nodeNames = MetaUtils.getNodeNames(path);
    MNode cur = root;
    if (nodeNames.length <= 1 || !nodeNames[0].equals(root.getName())) {
      throw new IllegalPathException(path);
    }
    int i = 1;
    // e.g., path = root.a.b.sg, create internal nodes for a, b
    while (i < nodeNames.length - 1) {
      MNode temp = cur.getChild(nodeNames[i]);
      if (temp == null) {
        cur.addChild(nodeNames[i], new MNode(cur, nodeNames[i]));
      } else if (temp instanceof StorageGroupMNode) {
        // before set storage group, check whether the exists or not
        throw new StorageGroupAlreadySetException(temp.getFullPath());
      }
      cur = cur.getChild(nodeNames[i]);
      i++;
    }
    if (cur.hasChild(nodeNames[i])) {
      // node b has child sg
      throw new StorageGroupAlreadySetException(path);
    } else {
      StorageGroupMNode storageGroupMNode =
          new StorageGroupMNode(
              cur, nodeNames[i], IoTDBDescriptor.getInstance().getConfig().getDefaultTTL());
      cur.addChild(nodeNames[i], storageGroupMNode);
    }
  }

  /**
   * Set storage group. Make sure check seriesPath before setting storage group
   *
   * @param nodeNames nodeNames
   */
  MNode setStorageGroup(List<String> nodeNames) throws MetadataException {
    MNode cur = root;
    StorageGroupMNode storageGroupMNode = null;
    if (nodeNames.size() <= 1 || !nodeNames.get(0).equals(root.getName())) {
      throw new IllegalPathException(MetaUtils.getPathByNodes(nodeNames));
    }
    int i = 1;
    // e.g., path = root.a.b.sg, create internal nodes for a, b
    while (i < nodeNames.size() - 1) {
      MNode temp = cur.getChild(nodeNames.get(i));
      if (temp == null) {
        cur.addChild(nodeNames.get(i), new MNode(cur, nodeNames.get(i)));
      } else if (temp instanceof StorageGroupMNode) {
        // before set storage group, check whether the exists or not
        throw new StorageGroupAlreadySetException(temp.getFullPath());
      }
      cur = cur.getChild(nodeNames.get(i));
      i++;
    }
    if (cur.hasChild(nodeNames.get(i))) {
      // node b has child sg
      throw new StorageGroupAlreadySetException(MetaUtils.getPathByNodes(nodeNames));
    } else {
      storageGroupMNode =
          new StorageGroupMNode(
              cur, nodeNames.get(i), IoTDBDescriptor.getInstance().getConfig().getDefaultTTL());
      cur.addChild(nodeNames.get(i), storageGroupMNode);
    }
    return storageGroupMNode;
  }

  /**
   * Delete a storage group
   */
  List<MeasurementMNode> deleteStorageGroup(String path) throws MetadataException {
    MNode cur = getNodeByPath(path);
    if (!(cur instanceof StorageGroupMNode)) {
      throw new StorageGroupNotSetException(path);
    }
    // Suppose current system has root.a.b.sg1, root.a.sg2, and delete root.a.b.sg1
    // delete the storage group node sg1
    cur.getParent().deleteChild(cur.getName());

    // collect all the LeafMNode in this storage group
    List<MeasurementMNode> leafMNodes = new LinkedList<>();
    Queue<MNode> queue = new LinkedList<>();
    queue.add(cur);
    while (!queue.isEmpty()) {
      MNode node = queue.poll();
      for (MNode child : node.getChildren().values()) {
        if (child instanceof MeasurementMNode) {
          leafMNodes.add((MeasurementMNode) child);
        } else {
          queue.add(child);
        }
      }
    }

    cur = cur.getParent();
    // delete node b while retain root.a.sg2
    while (!IoTDBConstant.PATH_ROOT.equals(cur.getName()) && cur.getChildren().size() == 0) {
      cur.getParent().deleteChild(cur.getName());
      cur = cur.getParent();
    }
    return leafMNodes;
  }

  /**
   * Delete a storage group
   */
  List<MeasurementMNode> deleteStorageGroup(List<String> nodes) throws MetadataException {
    MNode cur = getNodeByNodes(nodes);
    if (!(cur instanceof StorageGroupMNode)) {
      throw new StorageGroupNotSetException(cur.getFullPath());
    }
    // Suppose current system has root.a.b.sg1, root.a.sg2, and delete root.a.b.sg1
    // delete the storage group node sg1
    cur.getParent().deleteChild(cur.getName());

    // collect all the LeafMNode in this storage group
    List<MeasurementMNode> leafMNodes = new LinkedList<>();
    Queue<MNode> queue = new LinkedList<>();
    queue.add(cur);
    while (!queue.isEmpty()) {
      MNode node = queue.poll();
      for (MNode child : node.getChildren().values()) {
        if (child instanceof MeasurementMNode) {
          leafMNodes.add((MeasurementMNode) child);
        } else {
          queue.add(child);
        }
      }
    }

    cur = cur.getParent();
    // delete node b while retain root.a.sg2
    while (!IoTDBConstant.PATH_ROOT.equals(cur.getName()) && cur.getChildren().size() == 0) {
      cur.getParent().deleteChild(cur.getName());
      cur = cur.getParent();
    }
    return leafMNodes;
  }

  /**
   * Check whether path is storage group or not
   *
   * <p>e.g., path = root.a.b.sg. if nor a and b is StorageGroupMNode and sg is a StorageGroupMNode
   * path is a storage group
   *
   * @param path path
   * @apiNote :for cluster
   */
  boolean isStorageGroup(String path) {
    String[] nodeNames = MetaUtils.getNodeNames(path);
    if (nodeNames.length <= 1 || !nodeNames[0].equals(IoTDBConstant.PATH_ROOT)) {
      return false;
    }
    MNode cur = root;
    int i = 1;
    while (i < nodeNames.length - 1) {
      cur = cur.getChild(nodeNames[i]);
      if (cur == null || cur instanceof StorageGroupMNode) {
        return false;
      }
      i++;
    }
    cur = cur.getChild(nodeNames[i]);
    return cur instanceof StorageGroupMNode;
  }

  /**
   * Check whether path is storage group or not
   *
   * <p>e.g., path = root.a.b.sg. if nor a and b is StorageGroupMNode and sg is a StorageGroupMNode
   * path is a storage group
   *
   * @param nodeNames path
   * @apiNote :for cluster
   */
  boolean isStorageGroup(List<String> nodeNames) {
    if (nodeNames.size() <= 1 || !nodeNames.get(0).equals(IoTDBConstant.PATH_ROOT)) {
      return false;
    }
    MNode cur = root;
    int i = 1;
    while (i < nodeNames.size() - 1) {
      cur = cur.getChild(nodeNames.get(i));
      if (cur == null || cur instanceof StorageGroupMNode) {
        return false;
      }
      i++;
    }
    cur = cur.getChild(nodeNames.get(i));
    return cur instanceof StorageGroupMNode;
  }

  /**
   * Delete path. The path should be a full path from root to leaf node
   *
   * @param path Format: root.node(.node)+
   */
  Pair<String, MeasurementMNode> deleteTimeseriesAndReturnEmptyStorageGroup(String path)
      throws MetadataException {
    MNode curNode = getNodeByPath(path);
    if (!(curNode instanceof MeasurementMNode)) {
      throw new PathNotExistException(path);
    }
    String[] nodes = MetaUtils.getNodeNames(path);
    if (nodes.length == 0 || !IoTDBConstant.PATH_ROOT.equals(nodes[0])) {
      throw new IllegalPathException(path);
    }
    // delete the last node of path
    curNode.getParent().deleteChild(curNode.getName());
    MeasurementMNode deletedNode = (MeasurementMNode) curNode;
    if (deletedNode.getAlias() != null) {
      curNode.getParent().deleteAliasChild(((MeasurementMNode) curNode).getAlias());
    }
    curNode = curNode.getParent();
    // delete all empty ancestors except storage group
    while (!IoTDBConstant.PATH_ROOT.equals(curNode.getName())
        && curNode.getChildren().size() == 0) {
      // if current storage group has no time series, return the storage group name
      if (curNode instanceof StorageGroupMNode) {
        return new Pair<>(curNode.getFullPath(), deletedNode);
      }
      curNode.getParent().deleteChild(curNode.getName());
      curNode = curNode.getParent();
    }
    return new Pair<>(null, deletedNode);
  }

  /**
   * Delete path. The path should be a full path from root to leaf node
   *
   * @param nodes Format: [root, node, node]
   */
  Pair<String, MeasurementMNode> deleteTimeseriesAndReturnEmptyStorageGroup(List<String> nodes)
      throws MetadataException {
    MNode curNode = getNodeByNodes(nodes);
    if (!(curNode instanceof MeasurementMNode)) {
      throw new PathNotExistException(MetaUtils.getPathByNodes(nodes));
    }

    if (nodes.isEmpty() || !IoTDBConstant.PATH_ROOT.equals(nodes.get(0))) {
      throw new IllegalPathException(MetaUtils.getPathByNodes(nodes));
    }
    // delete the last node of path
    curNode.getParent().deleteChild(curNode.getName());
    MeasurementMNode deletedNode = (MeasurementMNode) curNode;
    if (deletedNode.getAlias() != null) {
      curNode.getParent().deleteAliasChild(((MeasurementMNode) curNode).getAlias());
    }
    curNode = curNode.getParent();
    // delete all empty ancestors except storage group
    while (!IoTDBConstant.PATH_ROOT.equals(curNode.getName())
        && curNode.getChildren().size() == 0) {
      // if current storage group has no time series, return the storage group name
      if (curNode instanceof StorageGroupMNode) {
        return new Pair<>(curNode.getFullPath(), deletedNode);
      }
      curNode.getParent().deleteChild(curNode.getName());
      curNode = curNode.getParent();
    }
    return new Pair<>(null, deletedNode);
  }

  /**
   * Get measurement schema for a given path. Path must be a complete Path from root to leaf node.
   */
  MeasurementSchema getSchema(String path) throws MetadataException {
    MeasurementMNode node = (MeasurementMNode) getNodeByPath(path);
    return node.getSchema();
  }

  /**
   * Get measurement schema for a given path. Path must be a complete Path from root to leaf node.
   */
  MeasurementSchema getSchema(List<String> nodes) throws MetadataException {
    MeasurementMNode node = (MeasurementMNode) getNodeByNodes(nodes);
    return node.getSchema();
  }

  /**
   * Get node by path with storage group check If storage group is not set,
   * StorageGroupNotSetException will be thrown
   */
  MNode getNodeByPathWithStorageGroupCheck(String path) throws MetadataException {
    boolean storageGroupChecked = false;
    String[] nodes = MetaUtils.getNodeNames(path);
    if (nodes.length == 0 || !nodes[0].equals(root.getName())) {
      throw new IllegalPathException(path);
    }

    MNode cur = root;
    for (int i = 1; i < nodes.length; i++) {
      if (!cur.hasChild(nodes[i])) {
        if (!storageGroupChecked) {
          throw new StorageGroupNotSetException(path);
        }
        throw new PathNotExistException(path);
      }
      cur = cur.getChild(nodes[i]);

      if (cur instanceof StorageGroupMNode) {
        storageGroupChecked = true;
      }
    }

    if (!storageGroupChecked) {
      throw new StorageGroupNotSetException(path);
    }
    return cur;
  }

  /**
   * Get node by path with storage group check If storage group is not set,
   * StorageGroupNotSetException will be thrown
   */
  MNode getNodeByNodesWithStorageGroupCheck(List<String> nodes) throws MetadataException {
    boolean storageGroupChecked = false;
    if (nodes.isEmpty() || !nodes.get(0).equals(root.getName())) {
      throw new IllegalPathException(MetaUtils.getPathByNodes(nodes));
    }

    MNode cur = root;
    for (int i = 1; i < nodes.size(); i++) {
      if (!cur.hasChild(nodes.get(i))) {
        if (!storageGroupChecked) {
          throw new StorageGroupNotSetException(MetaUtils.getPathByNodes(nodes));
        }
        throw new PathNotExistException(MetaUtils.getPathByNodes(nodes));
      }
      cur = cur.getChild(nodes.get(i));

      if (cur instanceof StorageGroupMNode) {
        storageGroupChecked = true;
      }
    }

    if (!storageGroupChecked) {
      throw new StorageGroupNotSetException(MetaUtils.getPathByNodes(nodes));
    }
    return cur;
  }

  /**
   * Get storage group node, if the give path is not a storage group, throw exception
   */
  StorageGroupMNode getStorageGroupNode(String path) throws MetadataException {
    MNode node = getNodeByPath(path);
    if (node instanceof StorageGroupMNode) {
      return (StorageGroupMNode) node;
    } else {
      throw new StorageGroupNotSetException(path);
    }
  }

  /**
   * Get storage group node, if the give path is not a storage group, throw exception
   */
  StorageGroupMNode getStorageGroupNode(List<String> nodes) throws MetadataException {
    MNode node = getNodeByNodes(nodes);
    if (node instanceof StorageGroupMNode) {
      return (StorageGroupMNode) node;
    } else {
      throw new StorageGroupNotSetException(MetaUtils.getPathByNodes(nodes));
    }
  }

  /**
   * Get node by the path
   *
   * @return last node in given seriesPath
   */
  MNode getNodeByPath(String path) throws MetadataException {
    String[] nodes = MetaUtils.getNodeNames(path);
    if (nodes.length == 0 || !nodes[0].equals(root.getName())) {
      throw new IllegalPathException(path);
    }
    MNode cur = root;
    for (int i = 1; i < nodes.length; i++) {
      if (!cur.hasChild(nodes[i])) {
        throw new PathNotExistException(path);
      }
      cur = cur.getChild(nodes[i]);
    }
    return cur;
  }

  /**
   * Get node by the path
   *
   * @return last node in given seriesPath
   */
  MNode getNodeByNodes(List<String> nodes) throws MetadataException {
    if (nodes.isEmpty() || !nodes.get(0).equals(root.getName())) {
      throw new IllegalPathException(MetaUtils.getPathByNodes(nodes));
    }
    MNode cur = root;
    for (int i = 1; i < nodes.size(); i++) {
      if (!cur.hasChild(nodes.get(i))) {
        throw new PathNotExistException(MetaUtils.getPathByNodes(nodes));
      }
      cur = cur.getChild(nodes.get(i));
    }
    return cur;
  }

  /**
   * Get all storage groups under the given path
   *
   * @return storage group list
   * @apiNote :for cluster
   */
  List<String> getStorageGroupByPath(String path) throws MetadataException {
    List<String> storageGroups = new ArrayList<>();
    String[] nodes = MetaUtils.getNodeNames(path);
    if (nodes.length == 0 || !nodes[0].equals(root.getName())) {
      throw new IllegalPathException(path);
    }
    findStorageGroup(root, nodes, 1, "", storageGroups);
    return storageGroups;
  }

  /**
   * Get all storage groups under the given path
   *
   * @return storage group list
   * @apiNote :for cluster
   */
  List<String> getStorageGroupByPath(List<String> nodes) throws MetadataException {
    List<String> storageGroups = new ArrayList<>();
    if (nodes.isEmpty() || !nodes.get(0).equals(root.getName())) {
      throw new IllegalPathException(MetaUtils.getPathByNodes(nodes));
    }
    findStorageGroup(root, nodes.toArray(new String[0]), 1, "", storageGroups);
    return storageGroups;
  }

  /**
   * Recursively find all storage group according to a specific path
   *
   * @apiNote :for cluster
   */
  private void findStorageGroup(
      MNode node, String[] nodes, int idx, String parent, List<String> storageGroupNames) {
    if (node instanceof StorageGroupMNode) {
      storageGroupNames.add(node.getFullPath());
      return;
    }
    String nodeReg = MetaUtils.getNodeRegByIdx(idx, nodes);
    if (!(PATH_WILDCARD).equals(nodeReg)) {
      if (node.hasChild(nodeReg)) {
        findStorageGroup(
            node.getChild(nodeReg),
            nodes,
            idx + 1,
            parent + node.getName() + PATH_SEPARATOR,
            storageGroupNames);
      }
    } else {
      for (MNode child : node.getChildren().values()) {
        findStorageGroup(
            child, nodes, idx + 1, parent + node.getName() + PATH_SEPARATOR, storageGroupNames);
      }
    }
  }

  /**
   * Get all storage group names
   *
   * @return a list contains all distinct storage groups
   */
  List<String> getAllStorageGroupNames() {
    List<String> res = new ArrayList<>();
    Deque<MNode> nodeStack = new ArrayDeque<>();
    nodeStack.add(root);
    while (!nodeStack.isEmpty()) {
      MNode current = nodeStack.pop();
      if (current instanceof StorageGroupMNode) {
        res.add(current.getFullPath());
      } else {
        nodeStack.addAll(current.getChildren().values());
      }
    }
    return res;
  }

  /**
   * Get all storage group MNodes
   */
  List<StorageGroupMNode> getAllStorageGroupNodes() {
    List<StorageGroupMNode> ret = new ArrayList<>();
    Deque<MNode> nodeStack = new ArrayDeque<>();
    nodeStack.add(root);
    while (!nodeStack.isEmpty()) {
      MNode current = nodeStack.pop();
      if (current instanceof StorageGroupMNode) {
        ret.add((StorageGroupMNode) current);
      } else {
        nodeStack.addAll(current.getChildren().values());
      }
    }
    return ret;
  }

  /**
   * Get storage group name by path
   *
   * <p>e.g., root.sg1 is storage group, path is root.sg1.d1, return root.sg1
   *
   * @return storage group in the given path
   */
  String getStorageGroupName(String path) throws StorageGroupNotSetException {
    String[] nodes = MetaUtils.getNodeNames(path);
    MNode cur = root;
    for (int i = 1; i < nodes.length; i++) {
      cur = cur.getChild(nodes[i]);
      if (cur instanceof StorageGroupMNode) {
        return cur.getFullPath();
      } else if (cur == null) {
        throw new StorageGroupNotSetException(path);
      }
    }
    throw new StorageGroupNotSetException(path);
  }

  /**
   * Get storage group name by path
   *
   * <p>e.g., root.sg1 is storage group, path is root.sg1.d1, return root.sg1
   *
   * @return storage group in the given path
   */
  String getStorageGroupName(List<String> nodes) throws StorageGroupNotSetException { ;
    MNode cur = root;
    for (int i = 1; i < nodes.size(); i++) {
      cur = cur.getChild(nodes.get(i));
      if (cur instanceof StorageGroupMNode) {
        return cur.getFullPath();
      } else if (cur == null) {
        throw new StorageGroupNotSetException(MetaUtils.getPathByNodes(nodes));
      }
    }
    throw new StorageGroupNotSetException(MetaUtils.getPathByNodes(nodes));
  }

  /**
   * Get storage group name by nodes
   *
   * <p>e.g., root.sg1 is storage group, nodes is [root, sg1, d1], return [root, sg1]
   *
   * @return storage group in the given nodes
   */
  List<String> getStorageGroupNodes(List<String> nodes) throws StorageGroupNotSetException { ;
    MNode cur = root;
    for (int i = 1; i < nodes.size(); i++) {
      cur = cur.getChild(nodes.get(i));
      if (cur instanceof StorageGroupMNode) {
        break;
      } else if (cur == null) {
        throw new StorageGroupNotSetException(MetaUtils.getPathByNodes(nodes));
      }
    }
    List<String> storageGroupNodes = new ArrayList<>();
    storageGroupNodes.add(0, cur.getName());
    while(cur.getParent() != null) {
      cur = cur.getParent();
      storageGroupNodes.add(0, cur.getName());
    }
    return storageGroupNodes;
  }

  /**
   * Check whether the given path contains a storage group
   */
  boolean checkStorageGroupByPath(String path) {
    String[] nodes = MetaUtils.getNodeNames(path);
    MNode cur = root;
    for (int i = 1; i <= nodes.length; i++) {
      cur = cur.getChild(nodes[i]);
      if (cur == null) {
        return false;
      } else if (cur instanceof StorageGroupMNode) {
        return true;
      }
    }
    return false;
  }

  /**
   * Check whether the given path contains a storage group
   */
  boolean checkStorageGroupByPath(List<String> nodes) {
    MNode cur = root;
    for (int i = 1; i <= nodes.size(); i++) {
      cur = cur.getChild(nodes.get(i));
      if (cur == null) {
        return false;
      } else if (cur instanceof StorageGroupMNode) {
        return true;
      }
    }
    return false;
  }

  /**
   * Get all timeseries under the given path
   *
   * @param prefixPath a prefix path or a full path, may contain '*'.
   */
  List<String> getAllTimeseriesName(String prefixPath) throws MetadataException {
    ShowTimeSeriesPlan plan = new ShowTimeSeriesPlan(new Path(prefixPath));
    List<String[]> res = getAllMeasurementSchema(plan);
    List<String> paths = new ArrayList<>();
    for (String[] p : res) {
      paths.add(p[0]);
    }
    return paths;
  }

  /**
   * Get all timeseries under the given path
   *
   * @param prefixPathNodes a prefix path or a full path, may contain '*'.
   */
  List<String> getAllTimeseriesName(List<String> prefixPathNodes) throws MetadataException {
    ShowTimeSeriesPlan plan = new ShowTimeSeriesPlan(new Path(prefixPathNodes));
    List<String[]> res = getAllMeasurementSchemaByNodes(plan);
    List<String> paths = new ArrayList<>();
    for (String[] p : res) {
      paths.add(p[0]);
    }
    return paths;
  }

  /**
   * Get all timeseries under the given path
   *
   * @param prefixPathNodes a prefix path or a full path, may contain '*'.
   */
  List<List<String>> getAllTimeseriesNameNodes(List<String> prefixPathNodes) throws MetadataException {
    ShowTimeSeriesPlan plan = new ShowTimeSeriesPlan(new Path(prefixPathNodes));
    return getAllTimeSeriesNodes(plan);
  }

  /**
   * Get all timeseries paths under the given path
   *
   * @param prefixPath a prefix path or a full path, may contain '*'.
   */
  List<Path> getAllTimeseriesPath(String prefixPath) throws MetadataException {
    Path prePath = new Path(prefixPath);
    ShowTimeSeriesPlan plan = new ShowTimeSeriesPlan(prePath);
    List<String[]> res = getAllMeasurementSchema(plan);
    List<Path> paths = new ArrayList<>();
    for (String[] p : res) {
      Path path = new Path(p[0]);
      if (prePath.getMeasurement().equals(p[1])) {
        path.setAlias(p[1]);
      }
      paths.add(path);
    }
    return paths;
  }


  /**
   * Get all timeseries paths under the given path
   *
   * @param nodes a node list
   */
  List<Path> getAllTimeseriesPath(List<String> nodes) throws MetadataException {
    Path prePath = new Path(nodes);
    ShowTimeSeriesPlan plan = new ShowTimeSeriesPlan(prePath);
    List<List<String>> res = getAllMeasurementSchemaAndPathNameNodesByNodes(plan);
    List<Path> paths = new ArrayList<>();
    for (int i = 0; i < res.size(); i+=2) {
      Path path = new Path(res.get(i));
      if (nodes.get(nodes.size() -1).equals(res.get(i + 1).get(0))) {
        path.setAlias(res.get(i + 1).get(0));
      }
      paths.add(path);
    }
    return paths;
  }

  /**
   * Get the count of timeseries under the given prefix path.
   *
   * @param prefixPath a prefix path or a full path, may contain '*'.
   */
  int getAllTimeseriesCount(String prefixPath) throws MetadataException {
    String[] nodes = MetaUtils.getNodeNames(prefixPath);
    if (nodes.length == 0 || !nodes[0].equals(root.getName())) {
      throw new IllegalPathException(prefixPath);
    }
    return getCount(root, nodes, 1);
  }

  int getAllTimeseriesCount(List<String> nodes) throws MetadataException {
    if (nodes.isEmpty() || !nodes.get(0).equals(root.getName())) {
      throw new IllegalPathException(MetaUtils.getPathByNodes(nodes));
    }
    return getCount(root, nodes.toArray(new String[0]), 1);
  }

  /**
   * Get the count of nodes in the given level under the given prefix path.
   */
  int getNodesCountInGivenLevel(String prefixPath, int level) throws MetadataException {
    String[] nodes = MetaUtils.getNodeNames(prefixPath);
    if (nodes.length == 0 || !nodes[0].equals(root.getName())) {
      throw new IllegalPathException(prefixPath);
    }
    MNode node = root;
    for (int i = 1; i < nodes.length; i++) {
      if (node.getChild(nodes[i]) != null) {
        node = node.getChild(nodes[i]);
      } else {
        throw new MetadataException(nodes[i - 1] + " does not have the child node " + nodes[i]);
      }
    }
    return getCountInGivenLevel(node, level - (nodes.length - 1));
  }

  /**
   * Get the count of nodes in the given level under the given prefix path.
   */
  int getNodesCountInGivenLevel(List<String> nodes, int level) throws MetadataException {
    if (nodes.isEmpty()|| !nodes.get(0).equals(root.getName())) {
      throw new IllegalPathException(MetaUtils.getPathByNodes(nodes));
    }
    MNode node = root;
    for (int i = 1; i < nodes.size(); i++) {
      if (node.getChild(nodes.get(i)) != null) {
        node = node.getChild(nodes.get(i));
      } else {
        throw new MetadataException(nodes.get(i -  1) + " does not have the child node " + nodes.get(i));
      }
    }
    return getCountInGivenLevel(node, level - (nodes.size() - 1));
  }

  /**
   * Traverse the MTree to get the count of timeseries.
   */
  private int getCount(MNode node, String[] nodes, int idx) throws MetadataException {
    String nodeReg = MetaUtils.getNodeRegByIdx(idx, nodes);
    if (!(PATH_WILDCARD).equals(nodeReg)) {
      if (node.hasChild(nodeReg)) {
        if (node.getChild(nodeReg) instanceof MeasurementMNode) {
          return 1;
        } else {
          return getCount(node.getChild(nodeReg), nodes, idx + 1);
        }
      } else {
        throw new MetadataException(node.getName() + " does not have the child node " + nodeReg);
      }
    } else {
      int cnt = 0;
      for (MNode child : node.getChildren().values()) {
        if (child instanceof MeasurementMNode) {
          cnt++;
        }
        cnt += getCount(child, nodes, idx + 1);
      }
      return cnt;
    }
  }

  /**
   * Traverse the MTree to get the count of timeseries in the given level.
   *
   * @param targetLevel Record the distance to the target level, 0 means the target level.
   */
  private int getCountInGivenLevel(MNode node, int targetLevel) {
    if (targetLevel == 0) {
      return 1;
    }
    int cnt = 0;
    for (MNode child : node.getChildren().values()) {
      cnt += getCountInGivenLevel(child, targetLevel - 1);
    }
    return cnt;
  }

  /**
   * Get all time series schema under the given path order by insert frequency
   *
   * <p>result: [name, alias, storage group, dataType, encoding, compression, offset]
   */
<<<<<<< HEAD
  List<String[]> getAllMeasurementSchemaByHeatOrder(ShowTimeSeriesPlan plan)
      throws MetadataException {
    String[] nodes = plan.getPath().getNodes().toArray(new String[0]);
=======
  List<String[]> getAllMeasurementSchemaByHeatOrder(ShowTimeSeriesPlan plan,
      QueryContext queryContext) throws MetadataException {
    String[] nodes = MetaUtils.getNodeNames(plan.getPath().getFullPath());
>>>>>>> 358640cb
    if (nodes.length == 0 || !nodes[0].equals(root.getName())) {
      throw new IllegalPathException(plan.getPath().getFullPath());
    }
    List<String[]> allMatchedNodes = new ArrayList<>();

    findPath(root, nodes, 1, allMatchedNodes, false, true, queryContext);

    Stream<String[]> sortedStream = allMatchedNodes.stream().sorted(
        Comparator.comparingLong((String[] s) -> Long.parseLong(s[7])).reversed()
            .thenComparing((String[] array) -> array[0]));

    // no limit
    if (plan.getLimit() == 0) {
      return sortedStream.collect(toList());
    } else {
      return sortedStream.skip(plan.getOffset()).limit(plan.getLimit()).collect(toList());
    }
  }


  /**
   * Get all time series schema under the given path
   *
   * <p>result: [name, alias, storage group, dataType, encoding, compression, offset]
   */
  List<String[]> getAllMeasurementSchema(ShowTimeSeriesPlan plan) throws MetadataException {
    List<String[]> res;
    String[] nodes = plan.getPath().getNodes().toArray(new String[0]);
    if (nodes.length == 0 || !nodes[0].equals(root.getName())) {
      throw new IllegalPathException(plan.getPath().getFullPath());
    }
    limit.set(plan.getLimit());
    offset.set(plan.getOffset());
    curOffset.set(-1);
    count.set(0);
    if (offset.get() != 0 || limit.get() != 0) {
      res = new LinkedList<>();
      findPath(root, nodes, 1, res, true, false, null);
    } else {
      res = new LinkedList<>();
      findPath(root, nodes, 1, res, false, false, null);
    }
    // avoid memory leaks
    limit.remove();
    offset.remove();
    curOffset.remove();
    count.remove();
    return res;
  }

  /**
   * Get all time series schema under the given nodes
   *
   * <p>result: [name, alias, storage group, dataType, encoding, compression, offset]
   */
  private List<String[]> getAllMeasurementSchemaByNodes(ShowTimeSeriesPlan plan) throws MetadataException {
    List<String[]> res;
    List<String> nodes = plan.getPath().getNodes();
    if (nodes.isEmpty() || !nodes.get(0).equals(root.getName())) {
      throw new IllegalPathException(plan.getPath().getFullPath());
    }
    limit.set(plan.getLimit());
    offset.set(plan.getOffset());
    curOffset.set(-1);
    count.set(0);
    if (offset.get() != 0 || limit.get() != 0) {
      res = new LinkedList<>();
      findPath(root, nodes.toArray(new String[0]), 1, res, true, false);
    } else {
      res = new LinkedList<>();
      findPath(root, nodes.toArray(new String[0]), 1, res, false, false);
    }
    // avoid memory leaks
    limit.remove();
    offset.remove();
    curOffset.remove();
    count.remove();
    return res;
  }

  /**
   * Get all time series schema and path name nodes under the given nodes
   *
   * <p>result: [[root, node], [alias, storage group, dataType, encoding, compression, offset]]
   */
  private List<List<String>> getAllMeasurementSchemaAndPathNameNodesByNodes(ShowTimeSeriesPlan plan) throws MetadataException {
    List<List<String>> res;
    List<String> nodes = plan.getPath().getNodes();
    if (nodes.isEmpty() || !nodes.get(0).equals(root.getName())) {
      throw new IllegalPathException(plan.getPath().getFullPath());
    }
    limit.set(plan.getLimit());
    offset.set(plan.getOffset());
    curOffset.set(-1);
    count.set(0);
    if (offset.get() != 0 || limit.get() != 0) {
      res = new LinkedList<>();
      findPathNameNodesAndSchema(root, nodes.toArray(new String[0]), 1, res, true, false);
    } else {
      res = new LinkedList<>();
      findPathNameNodesAndSchema(root, nodes.toArray(new String[0]), 1, res, false, false);
    }
    // avoid memory leaks
    limit.remove();
    offset.remove();
    curOffset.remove();
    count.remove();
    return res;
  }

  /**
   * Get all time series under the given nodes
   *
   * <p>result: [[root, node], [root, node]]
   */
  private List<List<String>> getAllTimeSeriesNodes(ShowTimeSeriesPlan plan) throws MetadataException {
    List<List<String>> res;
    List<String> nodes = plan.getPath().getNodes();
    if (nodes.isEmpty() || !nodes.get(0).equals(root.getName())) {
      throw new IllegalPathException(plan.getPath().getFullPath());
    }
    limit.set(plan.getLimit());
    offset.set(plan.getOffset());
    curOffset.set(-1);
    count.set(0);
    if (offset.get() != 0 || limit.get() != 0) {
      res = new ArrayList<>(2);
      findPathNameNodes(root, nodes.toArray(new String[0]), 1, res, true);
    } else {
      res = new ArrayList<>(2);
      findPathNameNodes(root, nodes.toArray(new String[0]), 1, res, false);
    }
    // avoid memory leaks
    limit.remove();
    offset.remove();
    curOffset.remove();
    count.remove();
    return res;
  }

  /**
   * Iterate through MTree to fetch metadata info of all leaf nodes under the given seriesPath
   *
   * @param needLast             if false, lastTimeStamp in timeseriesSchemaList will be null
   * @param timeseriesSchemaList List<timeseriesSchema> result: [name, alias, storage group,
   *                             dataType, encoding, compression, offset, lastTimeStamp]
   */
  private void findPath(MNode node, String[] nodes, int idx, List<String[]> timeseriesSchemaList,
      boolean hasLimit, boolean needLast, QueryContext queryContext) throws MetadataException {
    if (node instanceof MeasurementMNode && nodes.length <= idx) {
      if (hasLimit) {
        curOffset.set(curOffset.get() + 1);
        if (curOffset.get() < offset.get() || count.get().intValue() == limit.get().intValue()) {
          return;
        }
      }
      String nodeName;
      if (node.getName().contains(TsFileConstant.PATH_SEPARATOR)) {
        nodeName = "\"" + node + "\"";
      } else {
        nodeName = node.getName();
      }
      String nodePath = node.getParent().getFullPath() + TsFileConstant.PATH_SEPARATOR + nodeName;
      String[] tsRow = new String[8];
      tsRow[0] = nodePath;
      tsRow[1] = ((MeasurementMNode) node).getAlias();
      MeasurementSchema measurementSchema = ((MeasurementMNode) node).getSchema();
      tsRow[2] = getStorageGroupName(nodePath);
      tsRow[3] = measurementSchema.getType().toString();
      tsRow[4] = measurementSchema.getEncodingType().toString();
      tsRow[5] = measurementSchema.getCompressor().toString();
      tsRow[6] = String.valueOf(((MeasurementMNode) node).getOffset());
      tsRow[7] =
          needLast ? String.valueOf(getLastTimeStamp((MeasurementMNode) node, queryContext)) : null;
      timeseriesSchemaList.add(tsRow);

      if (hasLimit) {
        count.set(count.get() + 1);
      }
    }
    String nodeReg = MetaUtils.getNodeRegByIdx(idx, nodes);
    if (!nodeReg.contains(PATH_WILDCARD)) {
      if (node.hasChild(nodeReg)) {
        findPath(node.getChild(nodeReg), nodes, idx + 1, timeseriesSchemaList, hasLimit, needLast,
            queryContext);
      }
    } else {
      for (MNode child : node.getChildren().values()) {
        if (!Pattern.matches(nodeReg.replace("*", ".*"), child.getName())) {
          continue;
        }
        findPath(child, nodes, idx + 1, timeseriesSchemaList, hasLimit, needLast, queryContext);
        if (hasLimit) {
          if (count.get().intValue() == limit.get().intValue()) {
            return;
          }
        }
      }
    }
  }

<<<<<<< HEAD
  /**
   * Iterate through MTree to fetch metadata info of all leaf nodes under the given seriesPath
   *
   * @param timeseriesSchemaList List<timeseriesSchema> result: [[root,node,node], [alias, storage group,
   *                             dataType, encoding, compression, offset, lastTimeStamp]]
   */
  private void findPathNameNodes(MNode node, String[] nodes, int idx,
      List<List<String>> timeseriesSchemaList,
      boolean hasLimit) {
    if (node instanceof MeasurementMNode && nodes.length <= idx) {
      if (hasLimit) {
        curOffset.set(curOffset.get() + 1);
        if (curOffset.get() < offset.get() || count.get().intValue() == limit.get().intValue()) {
          return;
        }
      }
      List<String> nodeNames = new ArrayList<>();
      nodeNames.add(0, node.getName());
      MNode tempNode = node;
      while(!tempNode.getName().equals(IoTDBConstant.PATH_ROOT)) {
        tempNode = tempNode.getParent();
        nodeNames.add(0, tempNode.getName());
      }
      timeseriesSchemaList.add(nodeNames);
      if (hasLimit) {
        count.set(count.get() + 1);
      }
    }
    String nodeReg = MetaUtils.getNodeRegByIdx(idx, nodes);
    if (!nodeReg.contains(PATH_WILDCARD)) {
      if (node.hasChild(nodeReg)) {
        findPathNameNodes(node.getChild(nodeReg), nodes, idx + 1, timeseriesSchemaList, hasLimit);
      }
    } else {
      for (MNode child : node.getChildren().values()) {
        if (!Pattern.matches(nodeReg.replace("*", ".*"), child.getName())) {
          continue;
        }
        findPathNameNodes(child, nodes, idx + 1, timeseriesSchemaList, hasLimit);
        if (hasLimit) {
          if (count.get().intValue() == limit.get().intValue()) {
            return;
          }
        }
      }
    }
  }

  /**
   * Iterate through MTree to fetch metadata info of all leaf nodes under the given seriesPath
   *
   * @param timeseriesSchemaList List<timeseriesSchema> result: [[root,node,node], [alias, storage group,
   *                             dataType, encoding, compression, offset, lastTimeStamp]]
   */
  private void findPathNameNodesAndSchema(MNode node, String[] nodes, int idx,
      List<List<String>> timeseriesSchemaList,
      boolean hasLimit, boolean needLast) throws StorageGroupNotSetException {
    if (node instanceof MeasurementMNode && nodes.length <= idx) {
      if (hasLimit) {
        curOffset.set(curOffset.get() + 1);
        if (curOffset.get() < offset.get() || count.get().intValue() == limit.get().intValue()) {
          return;
        }
      }
      List<String> nodeNames = new ArrayList<>();
      nodeNames.add(0, node.getName());
      MNode tempNode = node;
      while(!tempNode.getName().equals(IoTDBConstant.PATH_ROOT)) {
        tempNode = tempNode.getParent();
        nodeNames.add(0, tempNode.getName());
      }
      timeseriesSchemaList.add(nodeNames);
      List<String> others = new ArrayList<>(7);
      others.add(((MeasurementMNode) node).getAlias());
      MeasurementSchema measurementSchema = ((MeasurementMNode) node).getSchema();
      others.add(getStorageGroupName(nodeNames));
      others.add(measurementSchema.getType().toString());
      others.add(measurementSchema.getEncodingType().toString());
      others.add(measurementSchema.getCompressor().toString());
      others.add(String.valueOf(((MeasurementMNode) node).getOffset()));
      String last =  needLast ? String.valueOf(getLastTimeStamp((MeasurementMNode) node)) : null;
      others.add(last);
      timeseriesSchemaList.add(others);
      if (hasLimit) {
        count.set(count.get() + 1);
      }
    }
    String nodeReg = MetaUtils.getNodeRegByIdx(idx, nodes);
    if (!nodeReg.contains(PATH_WILDCARD)) {
      if (node.hasChild(nodeReg)) {
        findPathNameNodesAndSchema(node.getChild(nodeReg), nodes, idx + 1, timeseriesSchemaList, hasLimit, needLast);
      }
    } else {
      for (MNode child : node.getChildren().values()) {
        if (!Pattern.matches(nodeReg.replace("*", ".*"), child.getName())) {
          continue;
        }
        findPathNameNodesAndSchema(child, nodes, idx + 1, timeseriesSchemaList, hasLimit, needLast);
        if (hasLimit) {
          if (count.get().intValue() == limit.get().intValue()) {
            return;
          }
        }
      }
    }
  }

  static long getLastTimeStamp(MeasurementMNode node) {
=======
  static long getLastTimeStamp(MeasurementMNode node, QueryContext queryContext) {
>>>>>>> 358640cb
    TimeValuePair last = node.getCachedLast();
    if (last != null) {
      return node.getCachedLast().getTimestamp();
    } else {
      try {
<<<<<<< HEAD
        MNode temp = node;
        List<String> nodes = new ArrayList<>();
        nodes.add(temp.getName());
        while (temp.getParent() != null) {
          temp = temp.getParent();
          nodes.add(0, temp.getName());
        }
        last = calculateLastPairForOneSeriesLocally(new Path(nodes),
            node.getSchema().getType(), new QueryContext(-1), Collections.emptySet());
=======
        last = calculateLastPairForOneSeriesLocally(new Path(node.getFullPath()),
            node.getSchema().getType(), queryContext, Collections.emptySet());
>>>>>>> 358640cb
        return last.getTimestamp();
      } catch (Exception e) {
        logger.error("Something wrong happened while trying to get last time value pair of {}",
            node.getFullPath(), e);
        return Long.MIN_VALUE;
      }
    }
  }

  /**
   * Get child node path in the next level of the given path.
   *
   * <p>e.g., MTree has [root.sg1.d1.s1, root.sg1.d1.s2, root.sg1.d2.s1] given path = root.sg1,
   * return [root.sg1.d1, root.sg1.d2]
   *
   * @return All child nodes' seriesPath(s) of given seriesPath.
   */
  Set<String> getChildNodePathInNextLevel(String path) throws MetadataException {
    String[] nodes = MetaUtils.getNodeNames(path);
    if (nodes.length == 0 || !nodes[0].equals(root.getName())) {
      throw new IllegalPathException(path);
    }
    Set<String> childNodePaths = new TreeSet<>();
    findChildNodePathInNextLevel(root, nodes, 1, "", childNodePaths, nodes.length + 1);
    return childNodePaths;
  }

  /**
   * Get child node path in the next level of the given path.
   *
   * <p>e.g., MTree has [root.sg1.d1.s1, root.sg1.d1.s2, root.sg1.d2.s1] given path = root.sg1,
   * return [root.sg1.d1, root.sg1.d2]
   *
   * @return All child nodes' seriesPath(s) of given seriesPath.
   */
  Set<String> getChildNodePathInNextLevel(List<String> nodes) throws MetadataException {
    if (nodes.isEmpty() || !nodes.get(0).equals(root.getName())) {
      throw new IllegalPathException(MetaUtils.getPathByNodes(nodes));
    }
    Set<String> childNodePaths = new TreeSet<>();
    findChildNodePathInNextLevel(root, nodes.toArray(new String[0]), 1, "", childNodePaths, nodes.size() + 1);
    return childNodePaths;
  }

  /**
   * Traverse the MTree to match all child node path in next level
   *
   * @param node   the current traversing node
   * @param nodes  split the prefix path with '.'
   * @param idx    the current index of array nodes
   * @param parent store the node string having traversed
   * @param res    store all matched device names
   * @param length expected length of path
   */
  private void findChildNodePathInNextLevel(
      MNode node, String[] nodes, int idx, String parent, Set<String> res, int length) {
    String nodeReg = MetaUtils.getNodeRegByIdx(idx, nodes);
    if (!nodeReg.contains(PATH_WILDCARD)) {
      if (idx == length) {
        res.add(parent + node.getName());
      } else {
        findChildNodePathInNextLevel(node.getChild(nodeReg), nodes, idx + 1,
            parent + node.getName() + PATH_SEPARATOR, res, length);
      }
    } else {
      if (node.getChildren().size() > 0) {
        for (MNode child : node.getChildren().values()) {
          if (!Pattern.matches(nodeReg.replace("*", ".*"), child.getName())) {
            continue;
          }
          if (idx == length) {
            res.add(parent + node.getName());
          } else {
            findChildNodePathInNextLevel(
                child, nodes, idx + 1, parent + node.getName() + PATH_SEPARATOR, res, length);
          }
        }
      } else if (idx == length) {
        String nodeName;
        if (node.getName().contains(TsFileConstant.PATH_SEPARATOR)) {
          nodeName = "\"" + node + "\"";
        } else {
          nodeName = node.getName();
        }
        res.add(parent + nodeName);
      }
    }
  }

  /**
   * Get all devices under give path
   *
   * @return a list contains all distinct devices names
   */
  Set<String> getDevices(List<String> nodes) throws MetadataException {
    if (nodes.isEmpty() || !nodes.get(0).equals(root.getName())) {
      throw new IllegalPathException(MetaUtils.getPathByNodes(nodes));
    }
    Set<String> devices = new TreeSet<>();
    findDevices(root, nodes.toArray(new String[0]), 1, devices);
    return devices;
  }

  /**
   * Get all devices under give path
   *
   * @return a list contains all distinct devices names
   */
  Set<String> getDevices(String prefixPath) throws MetadataException {
    String[] nodes = MetaUtils.getNodeNames(prefixPath);
    if (nodes.length == 0 || !nodes[0].equals(root.getName())) {
      throw new IllegalPathException(prefixPath);
    }
    Set<String> devices = new TreeSet<>();
    findDevices(root, nodes, 1, devices);
    return devices;
  }

  /**
   * Traverse the MTree to match all devices with prefix path.
   *
   * @param node  the current traversing node
   * @param nodes split the prefix path with '.'
   * @param idx   the current index of array nodes
   * @param res   store all matched device names
   */
  private void findDevices(MNode node, String[] nodes, int idx, Set<String> res) {
    String nodeReg = MetaUtils.getNodeRegByIdx(idx, nodes);
    if (!(PATH_WILDCARD).equals(nodeReg)) {
      if (node.hasChild(nodeReg)) {
        if (node.getChild(nodeReg) instanceof MeasurementMNode) {
          res.add(node.getFullPath());
        } else {
          findDevices(node.getChild(nodeReg), nodes, idx + 1, res);
        }
      }
    } else {
      boolean deviceAdded = false;
      for (MNode child : node.getChildren().values()) {
        if (child instanceof MeasurementMNode && !deviceAdded) {
          res.add(node.getFullPath());
          deviceAdded = true;
        }
        findDevices(child, nodes, idx + 1, res);
      }
    }
  }


  /**
   * Get all devices under nodes of give path
   *
   * @return a list contains all distinct devices names
   */
  Set<Path> getDevicesPath(List<String> nodes) throws MetadataException {
    if (nodes.isEmpty() || !nodes.get(0).equals(root.getName())) {
      throw new IllegalPathException(MetaUtils.getPathByNodes(nodes));
    }
    Set<Path> devices = new TreeSet<>();
    findDevicesPath(root, nodes.toArray(new String[0]), 1, devices, new ArrayList<>());
    return devices;
  }




  /**
   * Traverse the MTree to match all devices with prefix path.
   *
   * @param node  the current traversing node
   * @param nodes split the prefix path with '.'
   * @param idx   the current index of array nodes
   * @param res   store all matched device names
   */
  private void findDevicesPath(MNode node, String[] nodes, int idx, Set<Path> res, List<String> curNodes) {
    String nodeReg = MetaUtils.getNodeRegByIdx(idx, nodes);
    if (!(PATH_WILDCARD).equals(nodeReg)) {
      if (node.hasChild(nodeReg)) {
        if (node.getChild(nodeReg) instanceof MeasurementMNode) {
          curNodes.add(node.getName());
          Path path = new Path(new ArrayList<>(curNodes));
          path.setDevice(node.getFullPath());
          res.add(path);
        } else {
          curNodes.add(node.getName());
          findDevicesPath(node.getChild(nodeReg), nodes, idx + 1, res, curNodes);
        }
      }
    } else {
      boolean deviceAdded = false;
      for (MNode child : node.getChildren().values()) {
        curNodes.add(idx - 1, node.getName());
        if (child instanceof MeasurementMNode && !deviceAdded) {
          Path path = new Path(new ArrayList<>(curNodes));
          path.setDevice(node.getFullPath());
          res.add(path);
          deviceAdded = true;
        }
        findDevicesPath(child, nodes, idx + 1, res, curNodes);
        curNodes.remove(curNodes.size() - 1);
      }
    }
  }

  /**
   * Get all paths from root to the given level.
   */
  List<String> getNodesList(String path, int nodeLevel) throws MetadataException {
    return getNodesList(path, nodeLevel, null);
  }

  /**
   * Get all paths from root to the given level
   */
  List<String> getNodesList(String path, int nodeLevel, StorageGroupFilter filter)
      throws MetadataException {
    String[] nodes = MetaUtils.getNodeNames(path);
    if (!nodes[0].equals(root.getName())) {
      throw new IllegalPathException(path);
    }
    List<String> res = new ArrayList<>();
    MNode node = root;
    for (int i = 1; i < nodes.length; i++) {
      if (node.getChild(nodes[i]) != null) {
        node = node.getChild(nodes[i]);
        if (node instanceof StorageGroupMNode && filter != null && !filter
            .satisfy(node.getFullPath())) {
          return res;
        }
      } else {
        throw new MetadataException(nodes[i - 1] + " does not have the child node " + nodes[i]);
      }
    }
    findNodes(node, path, res, nodeLevel - (nodes.length - 1), filter);
    return res;
  }

  /**
   * Get all paths under the given level.
   *
   * @param targetLevel Record the distance to the target level, 0 means the target level.
   */
  private void findNodes(MNode node, String path, List<String> res, int targetLevel,
      StorageGroupFilter filter) {
    if (node == null || node instanceof StorageGroupMNode && filter != null && !filter
        .satisfy(node.getFullPath())) {
      return;
    }
    if (targetLevel == 0) {
      res.add(path);
      return;
    }
    for (MNode child : node.getChildren().values()) {
      findNodes(child, path + PATH_SEPARATOR + child.toString(), res, targetLevel - 1, filter);
    }
  }

  public void serializeTo(String snapshotPath) throws IOException {
    try (BufferedWriter bw = new BufferedWriter(
        new FileWriter(SystemFileFactory.INSTANCE.getFile(snapshotPath)))) {
      root.serializeTo(bw);
    }
  }

  public static MTree deserializeFrom(File mtreeSnapshot) {
    try (BufferedReader br = new BufferedReader(new FileReader(mtreeSnapshot))) {
      String s;
      Deque<MNode> nodeStack = new ArrayDeque<>();
      MNode node = null;

      while ((s = br.readLine()) != null) {
        String[] nodeInfo = s.split(",");
        short nodeType = Short.parseShort(nodeInfo[0]);
        if (nodeType == MetadataConstant.STORAGE_GROUP_MNODE_TYPE) {
          node = StorageGroupMNode.deserializeFrom(nodeInfo);
        } else if (nodeType == MetadataConstant.MEASUREMENT_MNODE_TYPE) {
          node = MeasurementMNode.deserializeFrom(nodeInfo);
        } else {
          node = new MNode(null, nodeInfo[1]);
        }

        int childrenSize = Integer.parseInt(nodeInfo[nodeInfo.length - 1]);
        if (childrenSize == 0) {
          nodeStack.push(node);
        } else {
          Map<String, MNode> childrenMap = new LinkedHashMap<>();
          for (int i = 0; i < childrenSize; i++) {
            MNode child = nodeStack.removeFirst();
            child.setParent(node);
            childrenMap.put(child.getName(), child);
            if (child instanceof MeasurementMNode) {
              String alias = ((MeasurementMNode) child).getAlias();
              if (alias != null) {
                node.addAlias(alias, child);
              }
            }
          }
          node.setChildren(childrenMap);
          nodeStack.push(node);
        }
      }
      return new MTree(node);
    } catch (IOException e) {
      logger.warn("Failed to deserialize from {}. Use a new MTree.", mtreeSnapshot.getPath());
      return new MTree();
    } finally {
      limit = new ThreadLocal<>();
      offset = new ThreadLocal<>();
      count = new ThreadLocal<>();
      curOffset = new ThreadLocal<>();
    }
  }

  @Override
  public String toString() {
    JSONObject jsonObject = new JSONObject();
    jsonObject.put(root.getName(), mNodeToJSON(root, null));
    return jsonToString(jsonObject);
  }

  private static String jsonToString(JSONObject jsonObject) {
    return JSON.toJSONString(jsonObject, SerializerFeature.PrettyFormat);
  }

  private JSONObject mNodeToJSON(MNode node, String storageGroupName) {
    JSONObject jsonObject = new JSONObject();
    if (node.getChildren().size() > 0) {
      if (node instanceof StorageGroupMNode) {
        storageGroupName = node.getFullPath();
      }
      for (MNode child : node.getChildren().values()) {
        jsonObject.put(child.getName(), mNodeToJSON(child, storageGroupName));
      }
    } else if (node instanceof MeasurementMNode) {
      MeasurementMNode leafMNode = (MeasurementMNode) node;
      jsonObject.put("DataType", leafMNode.getSchema().getType());
      jsonObject.put("Encoding", leafMNode.getSchema().getEncodingType());
      jsonObject.put("Compressor", leafMNode.getSchema().getCompressor());
      jsonObject.put("args", leafMNode.getSchema().getProps().toString());
      jsonObject.put("StorageGroup", storageGroupName);
    }
    return jsonObject;
  }

  /**
   * combine multiple metadata in string format
   */
  static String combineMetadataInStrings(String[] metadataStrs) {
    JSONObject[] jsonObjects = new JSONObject[metadataStrs.length];
    for (int i = 0; i < jsonObjects.length; i++) {
      jsonObjects[i] = JSONObject.parseObject(metadataStrs[i]);
    }

    JSONObject root = jsonObjects[0];
    for (int i = 1; i < jsonObjects.length; i++) {
      root = combineJSONObjects(root, jsonObjects[i]);
    }
    return jsonToString(root);
  }

  private static JSONObject combineJSONObjects(JSONObject a, JSONObject b) {
    JSONObject res = new JSONObject();

    Set<String> retainSet = new HashSet<>(a.keySet());
    retainSet.retainAll(b.keySet());
    Set<String> aCha = new HashSet<>(a.keySet());
    Set<String> bCha = new HashSet<>(b.keySet());
    aCha.removeAll(retainSet);
    bCha.removeAll(retainSet);
    for (String key : aCha) {
      res.put(key, a.getJSONObject(key));
    }
    for (String key : bCha) {
      res.put(key, b.get(key));
    }
    for (String key : retainSet) {
      Object v1 = a.get(key);
      Object v2 = b.get(key);
      if (v1 instanceof JSONObject && v2 instanceof JSONObject) {
        res.put(key, combineJSONObjects((JSONObject) v1, (JSONObject) v2));
      } else {
        res.put(key, v1);
      }
    }
    return res;
  }

  Map<String, String> determineStorageGroup(String path) throws IllegalPathException {
    Map<String, String> paths = new HashMap<>();
    String[] nodes = MetaUtils.getNodeNames(path);
    if (nodes.length == 0 || !nodes[0].equals(root.getName())) {
      throw new IllegalPathException(path);
    }

    Deque<MNode> nodeStack = new ArrayDeque<>();
    Deque<Integer> depthStack = new ArrayDeque<>();
    if (!root.getChildren().isEmpty()) {
      nodeStack.push(root);
      depthStack.push(0);
    }

    while (!nodeStack.isEmpty()) {
      MNode mNode = nodeStack.removeFirst();
      int depth = depthStack.removeFirst();

      determineStorageGroup(depth + 1, nodes, mNode, paths, nodeStack, depthStack);
    }
    return paths;
  }

  /**
   * Try determining the storage group using the children of a mNode. If one child is a storage
   * group node, put a storageGroupName-fullPath pair into paths. Otherwise put the children that
   * match the path into the queue and discard other children.
   */
  private void determineStorageGroup(
      int depth,
      String[] nodes,
      MNode mNode,
      Map<String, String> paths,
      Deque<MNode> nodeStack,
      Deque<Integer> depthStack) {
    String currNode = depth >= nodes.length ? PATH_WILDCARD : nodes[depth];
    for (Entry<String, MNode> entry : mNode.getChildren().entrySet()) {
      if (!currNode.equals(PATH_WILDCARD) && !currNode.equals(entry.getKey())) {
        continue;
      }
      // this child is desired
      MNode child = entry.getValue();
      if (child instanceof StorageGroupMNode) {
        // we have found one storage group, record it
        String sgName = child.getFullPath();
        // concat the remaining path with the storage group name
        StringBuilder pathWithKnownSG = new StringBuilder(sgName);
        for (int i = depth + 1; i < nodes.length; i++) {
          pathWithKnownSG.append(IoTDBConstant.PATH_SEPARATOR).append(nodes[i]);
        }
        if (depth >= nodes.length - 1 && currNode.equals(PATH_WILDCARD)) {
          // the we find the sg at the last node and the last node is a wildcard (find "root
          // .group1", for "root.*"), also append the wildcard (to make "root.group1.*")
          pathWithKnownSG.append(IoTDBConstant.PATH_SEPARATOR).append(PATH_WILDCARD);
        }
        paths.put(sgName, pathWithKnownSG.toString());
      } else if (!child.getChildren().isEmpty()) {
        // push it back so we can traver its children later
        nodeStack.push(child);
        depthStack.push(depth);
      }
    }
  }
}<|MERGE_RESOLUTION|>--- conflicted
+++ resolved
@@ -1094,15 +1094,10 @@
    *
    * <p>result: [name, alias, storage group, dataType, encoding, compression, offset]
    */
-<<<<<<< HEAD
-  List<String[]> getAllMeasurementSchemaByHeatOrder(ShowTimeSeriesPlan plan)
+
+  List<String[]> getAllMeasurementSchemaByHeatOrder(ShowTimeSeriesPlan plan, QueryContext queryContext)
       throws MetadataException {
     String[] nodes = plan.getPath().getNodes().toArray(new String[0]);
-=======
-  List<String[]> getAllMeasurementSchemaByHeatOrder(ShowTimeSeriesPlan plan,
-      QueryContext queryContext) throws MetadataException {
-    String[] nodes = MetaUtils.getNodeNames(plan.getPath().getFullPath());
->>>>>>> 358640cb
     if (nodes.length == 0 || !nodes[0].equals(root.getName())) {
       throw new IllegalPathException(plan.getPath().getFullPath());
     }
@@ -1170,10 +1165,10 @@
     count.set(0);
     if (offset.get() != 0 || limit.get() != 0) {
       res = new LinkedList<>();
-      findPath(root, nodes.toArray(new String[0]), 1, res, true, false);
+      findPath(root, nodes.toArray(new String[0]), 1, res, true, false, null);
     } else {
       res = new LinkedList<>();
-      findPath(root, nodes.toArray(new String[0]), 1, res, false, false);
+      findPath(root, nodes.toArray(new String[0]), 1, res, false, false, null);
     }
     // avoid memory leaks
     limit.remove();
@@ -1200,10 +1195,10 @@
     count.set(0);
     if (offset.get() != 0 || limit.get() != 0) {
       res = new LinkedList<>();
-      findPathNameNodesAndSchema(root, nodes.toArray(new String[0]), 1, res, true, false);
+      findPathNameNodesAndSchema(root, nodes.toArray(new String[0]), 1, res, true, false, null);
     } else {
       res = new LinkedList<>();
-      findPathNameNodesAndSchema(root, nodes.toArray(new String[0]), 1, res, false, false);
+      findPathNameNodesAndSchema(root, nodes.toArray(new String[0]), 1, res, false, false, null);
     }
     // avoid memory leaks
     limit.remove();
@@ -1304,7 +1299,7 @@
     }
   }
 
-<<<<<<< HEAD
+
   /**
    * Iterate through MTree to fetch metadata info of all leaf nodes under the given seriesPath
    *
@@ -1361,7 +1356,7 @@
    */
   private void findPathNameNodesAndSchema(MNode node, String[] nodes, int idx,
       List<List<String>> timeseriesSchemaList,
-      boolean hasLimit, boolean needLast) throws StorageGroupNotSetException {
+      boolean hasLimit, boolean needLast, QueryContext queryContext) throws StorageGroupNotSetException {
     if (node instanceof MeasurementMNode && nodes.length <= idx) {
       if (hasLimit) {
         curOffset.set(curOffset.get() + 1);
@@ -1385,7 +1380,7 @@
       others.add(measurementSchema.getEncodingType().toString());
       others.add(measurementSchema.getCompressor().toString());
       others.add(String.valueOf(((MeasurementMNode) node).getOffset()));
-      String last =  needLast ? String.valueOf(getLastTimeStamp((MeasurementMNode) node)) : null;
+      String last =  needLast ? String.valueOf(getLastTimeStamp((MeasurementMNode) node, queryContext)) : null;
       others.add(last);
       timeseriesSchemaList.add(others);
       if (hasLimit) {
@@ -1395,14 +1390,14 @@
     String nodeReg = MetaUtils.getNodeRegByIdx(idx, nodes);
     if (!nodeReg.contains(PATH_WILDCARD)) {
       if (node.hasChild(nodeReg)) {
-        findPathNameNodesAndSchema(node.getChild(nodeReg), nodes, idx + 1, timeseriesSchemaList, hasLimit, needLast);
+        findPathNameNodesAndSchema(node.getChild(nodeReg), nodes, idx + 1, timeseriesSchemaList, hasLimit, needLast, queryContext);
       }
     } else {
       for (MNode child : node.getChildren().values()) {
         if (!Pattern.matches(nodeReg.replace("*", ".*"), child.getName())) {
           continue;
         }
-        findPathNameNodesAndSchema(child, nodes, idx + 1, timeseriesSchemaList, hasLimit, needLast);
+        findPathNameNodesAndSchema(child, nodes, idx + 1, timeseriesSchemaList, hasLimit, needLast, queryContext);
         if (hasLimit) {
           if (count.get().intValue() == limit.get().intValue()) {
             return;
@@ -1412,16 +1407,12 @@
     }
   }
 
-  static long getLastTimeStamp(MeasurementMNode node) {
-=======
   static long getLastTimeStamp(MeasurementMNode node, QueryContext queryContext) {
->>>>>>> 358640cb
     TimeValuePair last = node.getCachedLast();
     if (last != null) {
       return node.getCachedLast().getTimestamp();
     } else {
       try {
-<<<<<<< HEAD
         MNode temp = node;
         List<String> nodes = new ArrayList<>();
         nodes.add(temp.getName());
@@ -1430,11 +1421,7 @@
           nodes.add(0, temp.getName());
         }
         last = calculateLastPairForOneSeriesLocally(new Path(nodes),
-            node.getSchema().getType(), new QueryContext(-1), Collections.emptySet());
-=======
-        last = calculateLastPairForOneSeriesLocally(new Path(node.getFullPath()),
             node.getSchema().getType(), queryContext, Collections.emptySet());
->>>>>>> 358640cb
         return last.getTimestamp();
       } catch (Exception e) {
         logger.error("Something wrong happened while trying to get last time value pair of {}",
