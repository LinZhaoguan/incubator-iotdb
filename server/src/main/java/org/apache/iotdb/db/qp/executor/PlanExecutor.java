--- conflicted
+++ resolved
@@ -892,50 +892,8 @@
   @Override
   public void insert(InsertPlan insertPlan) throws QueryProcessException {
     try {
-      String[] measurementList = insertPlan.getMeasurements();
-      String deviceId = insertPlan.getDeviceId();
-<<<<<<< HEAD
-      String[] strValues = insertPlan.getValues();
-      MeasurementSchema[] schemas = getSeriesSchemas(measurementList, deviceId, strValues);
-      insertPlan.setSchemas(schemas);
-=======
-      node = mManager.getDeviceNodeWithAutoCreateAndReadLock(deviceId);
-      MeasurementSchema[] schemas = new MeasurementSchema[measurementList.length];
-
-      for (int i = 0; i < measurementList.length; i++) {
-        String measurement = measurementList[i];
-        try {
-          if (!node.hasChild(measurement)) {
-            if (!IoTDBDescriptor.getInstance().getConfig().isAutoCreateSchemaEnabled()) {
-              throw new PathNotExistException(deviceId + PATH_SEPARATOR + measurement);
-            }
-            TSDataType dataType = TypeInferenceUtils
-                .getPredictedDataType(insertPlan.getValues()[i], insertPlan.isInferType());
-            Path path = new Path(deviceId, measurement);
-            internalCreateTimeseries(path.toString(), dataType);
-          }
-          LeafMNode measurementNode = (LeafMNode) MManager.getInstance().getChild(node, measurement, deviceId);
-
-          schemas[i] = measurementNode.getSchema();
-          // reset measurement to common name instead of alias
-          measurementList[i] = measurementNode.getName();
-
-          if (!insertPlan.isInferType()) {
-            checkType(insertPlan, i, measurementNode.getSchema().getType());
-          }
-        } catch (MetadataException e) {
-          logger.warn("meet error when check {}.{}", deviceId, measurement, e);
-          if (enablePartialInsert) {
-            insertPlan.markMeasurementInsertionFailed(i);
-          } else {
-            throw e;
-          }
-        }
-      }
-
-      insertPlan.setMeasurements(measurementList);
+      MeasurementSchema[] schemas = getSeriesSchemas(insertPlan);
       insertPlan.setSchemasAndTransferType(schemas);
->>>>>>> 63782430
       StorageEngine.getInstance().insert(insertPlan);
       if (insertPlan.getFailedMeasurements() != null) {
         throw new StorageEngineException("failed to insert points " + insertPlan.getFailedMeasurements());
@@ -945,8 +903,9 @@
     }
   }
 
-  protected MeasurementSchema[] getSeriesSchemas(String[] measurementList, String deviceId,
-      String[] strValues) throws MetadataException {
+  protected MeasurementSchema[] getSeriesSchemas(InsertPlan insertPlan) throws MetadataException {
+    String[] measurementList = insertPlan.getMeasurements();
+    String deviceId = insertPlan.getDeviceId();
     MeasurementSchema[] schemas = new MeasurementSchema[measurementList.length];
 
     MNode node = null;
@@ -957,8 +916,7 @@
     }
     try {
       for (int i = 0; i < measurementList.length; i++) {
-        String measurement = measurementList[i];
-        schemas[i] = getSeriesSchema(node, measurement, deviceId, strValues[i]);
+        schemas[i] = getSeriesSchema(node, insertPlan, i);
         measurementList[i] = schemas[i].getMeasurementId();
       }
     } finally {
@@ -969,8 +927,12 @@
     return schemas;
   }
 
-  private MeasurementSchema getSeriesSchema(MNode deviceNode, String measurement, String deviceId
-      , String strValue) throws MetadataException {
+  private MeasurementSchema getSeriesSchema(MNode deviceNode, InsertPlan insertPlan, int loc) throws MetadataException {
+    String measurement = insertPlan.getMeasurements()[loc];
+    String deviceId = insertPlan.getDeviceId();
+    Object value = insertPlan.getValues()[loc];
+    boolean isInferType = insertPlan.isInferType();
+
     MeasurementSchema measurementSchema;
     if (deviceNode != null && !deviceNode.hasChild(measurement)) {
       // devices exists in MTree
@@ -983,16 +945,21 @@
         }
       } else {
         // auto-create
-        TSDataType dataType = TypeInferenceUtils.getPredictedDataType(strValue);
+        TSDataType dataType = TypeInferenceUtils.getPredictedDataType(value, isInferType);
         Path path = new Path(deviceId, measurement);
-
         internalCreateTimeseries(path.toString(), dataType);
-        LeafMNode measurementNode = (LeafMNode) deviceNode.getChild(measurement);
+
+        LeafMNode measurementNode = (LeafMNode) MManager.getInstance().getChild(deviceNode, measurement,
+            deviceId);
         measurementSchema = measurementNode.getSchema();
+        if(!isInferType) {
+          checkType(insertPlan, loc, measurementNode.getSchema().getType());
+        }
       }
     } else if (deviceNode != null) {
       // device and measurement exists in MTree
-      LeafMNode measurementNode = (LeafMNode) deviceNode.getChild(measurement);
+      LeafMNode measurementNode = (LeafMNode) MManager.getInstance().getChild(deviceNode, measurement,
+          deviceId);
       measurementSchema = measurementNode.getSchema();
     } else {
       // device in not in MTree, try the cache
@@ -1001,8 +968,6 @@
     return measurementSchema;
   }
 
-<<<<<<< HEAD
-=======
   private void checkType(InsertPlan plan, int loc, TSDataType type) {
     plan.getTypes()[loc] = type;
     try {
@@ -1046,7 +1011,6 @@
       logger.error("inconsistent type between client and server");
     }
   }
->>>>>>> 63782430
 
   /**
    * create timeseries with ignore PathAlreadyExistException
