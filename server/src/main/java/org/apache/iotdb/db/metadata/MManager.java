--- conflicted
+++ resolved
@@ -852,13 +852,7 @@
    *
    * @return A list instance which stores all device names
    */
-<<<<<<< HEAD
   public List<String> getAllDevices() throws MetadataException {
-
-=======
-  public List<String> getAllDevices() throws PathException {
-    
->>>>>>> 6366f2b8
     lock.readLock().lock();
     try {
       return mgraph.getAllDevices();
