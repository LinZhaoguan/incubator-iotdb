--- conflicted
+++ resolved
@@ -369,12 +369,8 @@
 
   public void createTimeseries(CreateTimeSeriesPlan plan, long offset) throws MetadataException {
     lock.writeLock().lock();
-<<<<<<< HEAD
-    List<String> detachedPath = plan.getPath().getDetachedPath();
-=======
->>>>>>> 794ad5fd
-    try {
-      String path = plan.getPath().getFullPath();
+    try {
+      List<String> detachedPath = plan.getPath().getDetachedPath();
       SchemaUtils.checkDataTypeWithEncoding(plan.getDataType(), plan.getEncoding());
       /*
        * get the storage group with auto create schema
