--- conflicted
+++ resolved
@@ -95,10 +95,7 @@
   private boolean isRecovering;
   // device -> DeviceMNode
   private RandomDeleteCache<String, MNode> mNodeCache;
-<<<<<<< HEAD
-=======
   // currently, if a key is not existed in the mRemoteSchemaCache, an IOException will be thrown
->>>>>>> 51c2ade2
   private LRUCache<String, MeasurementSchema> mRemoteSchemaCache;
 
   // tag key -> tag value -> LeafMNode
@@ -154,13 +151,8 @@
     int remoteCacheSize = config.getmRemoteSchemaCacheSize();
     mRemoteSchemaCache = new LRUCache<String, MeasurementSchema>(remoteCacheSize) {
       @Override
-<<<<<<< HEAD
-      protected MeasurementSchema loadObjectByKey(String key) throws IOException {
-        throw new IOException();
-=======
       protected MeasurementSchema loadObjectByKey(String key) {
         return null;
->>>>>>> 51c2ade2
       }
 
       @Override
@@ -606,17 +598,11 @@
 
       try {
         MeasurementSchema schema = mRemoteSchemaCache.get(path);
-<<<<<<< HEAD
-        return schema.getType();
-      } catch (IOException e) {
-        // ignore
-=======
         if (schema != null) {
           return schema.getType();
         }
       } catch (IOException e) {
         // unreachable
->>>>>>> 51c2ade2
       }
 
       return mtree.getSchema(path).getType();
@@ -918,12 +904,9 @@
       } catch (IOException ex) {
         throw e;
       }
-<<<<<<< HEAD
-=======
     } catch (IllegalPathException e) {
       //do nothing and throw it directly.
       throw e;
->>>>>>> 51c2ade2
     } catch (IOException e) {
       // cache miss
       throw new PathNotExistException(device + IoTDBConstant.PATH_SEPARATOR + measurement);
@@ -1502,7 +1485,6 @@
     }
   }
 
-<<<<<<< HEAD
   public void collectMeasurementSchema(MNode startingNode,
       Collection<MeasurementSchema> timeseriesSchemas) {
     Deque<MNode> nodeDeque = new ArrayDeque<>();
@@ -1526,16 +1508,6 @@
    * @param measurementSchemas
    */
   public void collectSeries(String startingPath, List<MeasurementSchema> measurementSchemas) {
-=======
-  /**
-   * Collect the timeseries schemas under "startingPath". Notice the measurements in the collected
-   * MeasurementSchemas are the full path here.
-   *
-   * @param startingPath
-   * @param timeseriesSchemas
-   */
-  public void collectSeries(String startingPath, List<MeasurementSchema> timeseriesSchemas) {
->>>>>>> 51c2ade2
     MNode mNode;
     try {
       mNode = getNodeByPath(startingPath);
@@ -1578,15 +1550,12 @@
     }
   }
 
-<<<<<<< HEAD
-=======
   /**
    * if the path is in local mtree, nothing needed to do (because mtree is in the memory);
    * Otherwise cache the path to mRemoteSchemaCache
    * @param path
    * @param schema
    */
->>>>>>> 51c2ade2
   public void cacheSchema(String path, MeasurementSchema schema) {
     // check schema is in local
     try {
@@ -1599,7 +1568,6 @@
       mRemoteSchemaCache.put(path, schema);
     }
   }
-<<<<<<< HEAD
 
   /**
    * StorageGroupFilter filters unsatisfied storage groups in metadata queries to speed up and
@@ -1610,6 +1578,4 @@
   interface StorageGroupFilter {
     boolean satisfy(String storageGroup);
   }
-=======
->>>>>>> 51c2ade2
 }