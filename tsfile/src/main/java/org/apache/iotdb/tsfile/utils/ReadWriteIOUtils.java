--- conflicted
+++ resolved
@@ -136,21 +136,8 @@
     stream.writeInt(map.size());
     length += 4;
     for (Entry<String, String> entry : map.entrySet()) {
-<<<<<<< HEAD
       length += write(entry.getKey(), stream);
       length += write(entry.getValue(), stream);
-=======
-      bytes = entry.getKey().getBytes();
-      stream.writeInt(bytes.length);
-      length += 4;
-      stream.write(bytes);
-      length += bytes.length;
-      bytes = entry.getValue().getBytes();
-      stream.writeInt(bytes.length);
-      length += 4;
-      stream.write(bytes);
-      length += bytes.length;
->>>>>>> 12be8379
     }
     return length;
   }
@@ -573,11 +560,7 @@
    */
   public static String readString(ByteBuffer buffer) {
     int strLength = readInt(buffer);
-<<<<<<< HEAD
-    if (strLength <= 0) {
-=======
     if (strLength < 0) {
->>>>>>> 12be8379
       return null;
     }
     byte[] bytes = new byte[strLength];
